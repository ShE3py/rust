--- conflicted
+++ resolved
@@ -618,11 +618,7 @@
     }
 
     fn make_ty(self: Box<DummyResult>) -> Option<P<ast::Ty>> {
-<<<<<<< HEAD
-        Some(DummyResult::raw_ty(self.span, self.kind.is_err()))
-=======
         Some(DummyResult::raw_ty(self.span))
->>>>>>> 3246e795
     }
 
     fn make_arms(self: Box<DummyResult>) -> Option<SmallVec<[ast::Arm; 1]>> {
@@ -1280,20 +1276,9 @@
                     "",
                     Applicability::MaybeIncorrect,
                 );
-<<<<<<< HEAD
                 Ok((err, true))
-=======
-                Some((err, true))
             }
-            Ok(ast::LitKind::Err(_)) => None,
-            Err(err) => {
-                report_lit_error(&cx.sess.parse_sess, err, token_lit, expr.span);
-                None
->>>>>>> 3246e795
-            }
-            Ok(ast::LitKind::Err) => Err(cx
-                .dcx()
-                .span_delayed_bug(expr.span, "tried to get a string literal from `LitKind::Err`")),
+            Ok(ast::LitKind::Err(guar)) => Err(guar),
             Err(err) => Err(report_lit_error(&cx.sess.parse_sess, err, token_lit, expr.span)),
             _ => Ok((cx.dcx().struct_span_err(expr.span, err_msg), false)),
         },
