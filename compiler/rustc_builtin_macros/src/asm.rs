--- conflicted
+++ resolved
@@ -763,7 +763,6 @@
     tts: TokenStream,
 ) -> Box<dyn base::MacResult + 'cx> {
     match parse_args(ecx, sp, tts, true) {
-<<<<<<< HEAD
         Ok(args) => match expand_preparsed_asm(ecx, args) {
             Ok(inline_asm) => MacEager::items(smallvec![P(ast::Item {
                 ident: Ident::empty(),
@@ -773,24 +772,9 @@
                 vis: ast::Visibility {
                     span: sp.shrink_to_lo(),
                     kind: ast::VisibilityKind::Inherited,
-=======
-        Ok(args) => {
-            if let Some(inline_asm) = expand_preparsed_asm(ecx, args) {
-                MacEager::items(smallvec![P(ast::Item {
-                    ident: Ident::empty(),
-                    attrs: ast::AttrVec::new(),
-                    id: ast::DUMMY_NODE_ID,
-                    kind: ast::ItemKind::GlobalAsm(Box::new(inline_asm)),
-                    vis: ast::Visibility {
-                        span: sp.shrink_to_lo(),
-                        kind: ast::VisibilityKind::Inherited,
-                        tokens: None,
-                    },
-                    span: sp,
->>>>>>> 381d6995
                     tokens: None,
                 },
-                span: ecx.with_def_site_ctxt(sp),
+                span: sp,
                 tokens: None,
             })]),
             Err(guar) => DummyResult::any(sp, guar),
