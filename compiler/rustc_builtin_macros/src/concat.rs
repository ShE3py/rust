use rustc_ast::tokenstream::TokenStream;
use rustc_ast::{ExprKind, LitKind, UnOp};
use rustc_expand::base::{get_exprs_from_tts, DummyResult, ExtCtxt, MacEager, MacResult};
use rustc_session::errors::report_lit_error;
use rustc_span::symbol::Symbol;

use crate::errors;

pub fn expand_concat(
    cx: &mut ExtCtxt<'_>,
    sp: rustc_span::Span,
    tts: TokenStream,
) -> Box<dyn MacResult + 'static> {
    let es = match get_exprs_from_tts(cx, tts) {
        Ok(es) => es,
        Err(guar) => return DummyResult::any(sp, guar),
    };
    let mut accumulator = String::new();
    let mut missing_literal = vec![];
    let mut emitted_err = None;
    for e in es {
        match e.kind {
            ExprKind::Lit(token_lit) => match LitKind::from_token_lit(token_lit) {
                Ok(LitKind::Str(s, _) | LitKind::Float(s, _)) => {
                    accumulator.push_str(s.as_str());
                }
                Ok(LitKind::Char(c)) => {
                    accumulator.push(c);
                }
                Ok(LitKind::Int(i, _)) => {
                    accumulator.push_str(&i.to_string());
                }
                Ok(LitKind::Bool(b)) => {
                    accumulator.push_str(&b.to_string());
                }
                Ok(LitKind::CStr(..)) => {
                    let guar = cx.dcx().emit_err(errors::ConcatCStrLit { span: e.span });
                    emitted_err = Some(guar);
                }
                Ok(LitKind::Byte(..) | LitKind::ByteStr(..)) => {
                    let guar = cx.dcx().emit_err(errors::ConcatBytestr { span: e.span });
                    emitted_err = Some(guar);
                }
<<<<<<< HEAD
                Ok(LitKind::Err) => {
                    let guar = cx.dcx().span_delayed_bug(e.span, "concatenating `LitKind::Err`");
                    emitted_err = Some(guar);
=======
                Ok(ast::LitKind::Err(_)) => {
                    has_errors = true;
>>>>>>> 3246e795
                }
                Err(err) => {
                    let guar = report_lit_error(&cx.sess.parse_sess, err, token_lit, e.span);
                    emitted_err = Some(guar);
                }
            },
            // We also want to allow negative numeric literals.
            ExprKind::Unary(UnOp::Neg, ref expr) if let ExprKind::Lit(token_lit) = expr.kind => {
                match LitKind::from_token_lit(token_lit) {
                    Ok(LitKind::Int(i, _)) => accumulator.push_str(&format!("-{i}")),
                    Ok(LitKind::Float(f, _)) => accumulator.push_str(&format!("-{f}")),
                    Err(err) => {
                        let guar = report_lit_error(&cx.sess.parse_sess, err, token_lit, e.span);
                        emitted_err = Some(guar);
                    }
                    _ => missing_literal.push(e.span),
                }
            }
            ExprKind::IncludedBytes(..) => {
                cx.dcx().emit_err(errors::ConcatBytestr { span: e.span });
            }
            ExprKind::Err(guar) => {
                emitted_err = Some(guar);
            }
            ExprKind::Dummy => cx.dcx().span_bug(e.span, "concatenating `ExprKind::Dummy`"),
            _ => {
                missing_literal.push(e.span);
            }
        }
    }

    if !missing_literal.is_empty() {
        let guar = cx.dcx().emit_err(errors::ConcatMissingLiteral { spans: missing_literal });
        return DummyResult::any(sp, guar);
    } else if let Some(guar) = emitted_err {
        return DummyResult::any(sp, guar);
    }
    let sp = cx.with_def_site_ctxt(sp);
    MacEager::expr(cx.expr_str(sp, Symbol::intern(&accumulator)))
}<|MERGE_RESOLUTION|>--- conflicted
+++ resolved
@@ -41,14 +41,8 @@
                     let guar = cx.dcx().emit_err(errors::ConcatBytestr { span: e.span });
                     emitted_err = Some(guar);
                 }
-<<<<<<< HEAD
-                Ok(LitKind::Err) => {
-                    let guar = cx.dcx().span_delayed_bug(e.span, "concatenating `LitKind::Err`");
+                Ok(LitKind::Err(guar)) => {
                     emitted_err = Some(guar);
-=======
-                Ok(ast::LitKind::Err(_)) => {
-                    has_errors = true;
->>>>>>> 3246e795
                 }
                 Err(err) => {
                     let guar = report_lit_error(&cx.sess.parse_sess, err, token_lit, e.span);
