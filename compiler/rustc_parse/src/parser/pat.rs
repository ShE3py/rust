use super::{ForceCollect, Parser, PathStyle, Restrictions, Trailing, TrailingToken};
use crate::errors::{
    self, AmbiguousRangePattern, DotDotDotForRemainingFields, DotDotDotRangeToPatternNotAllowed,
    DotDotDotRestPattern, EnumPatternInsteadOfIdentifier, ExpectedBindingLeftOfAt,
    ExpectedCommaAfterPatternField, GenericArgsInPatRequireTurbofishSyntax,
    InclusiveRangeExtraEquals, InclusiveRangeMatchArrow, InclusiveRangeNoEnd, InvalidMutInPattern,
    PatternOnWrongSideOfAt, RefMutOrderIncorrect, RemoveLet, RepeatedMutInPattern,
    SwitchRefBoxOrder, TopLevelOrPatternNotAllowed, TopLevelOrPatternNotAllowedSugg,
    TrailingVertNotAllowed, UnexpectedExpressionInPattern, UnexpectedLifetimeInPattern,
    UnexpectedParenInRangePat, UnexpectedParenInRangePatSugg,
    UnexpectedVertVertBeforeFunctionParam, UnexpectedVertVertInPattern,
};
use crate::parser::expr::could_be_unclosed_char_literal;
use crate::{maybe_recover_from_interpolated_ty_qpath, maybe_whole};
use rustc_ast::mut_visit::{noop_visit_pat, MutVisitor};
use rustc_ast::ptr::P;
use rustc_ast::token::{self, BinOpToken, Delimiter, Token};
use rustc_ast::{
    self as ast, AttrVec, BindingAnnotation, ByRef, Expr, ExprKind, MacCall, Mutability, Pat,
    PatField, PatFieldsRest, PatKind, Path, QSelf, RangeEnd, RangeSyntax,
};
use rustc_ast_pretty::pprust;
use rustc_errors::{Applicability, DiagnosticBuilder, PResult};
use rustc_session::errors::ExprParenthesesNeeded;
use rustc_span::source_map::{respan, Spanned};
use rustc_span::symbol::{kw, sym, Ident};
use rustc_span::{ErrorGuaranteed, Span};
use thin_vec::{thin_vec, ThinVec};

#[derive(PartialEq, Copy, Clone)]
pub enum Expected {
    ParameterName,
    ArgumentName,
    Identifier,
    BindingPattern,
}

impl Expected {
    // FIXME(#100717): migrate users of this to proper localization
    fn to_string_or_fallback(expected: Option<Expected>) -> &'static str {
        match expected {
            Some(Expected::ParameterName) => "parameter name",
            Some(Expected::ArgumentName) => "argument name",
            Some(Expected::Identifier) => "identifier",
            Some(Expected::BindingPattern) => "binding pattern",
            None => "pattern",
        }
    }
}

const WHILE_PARSING_OR_MSG: &str = "while parsing this or-pattern starting here";

/// Whether or not to recover a `,` when parsing or-patterns.
#[derive(PartialEq, Copy, Clone)]
pub enum RecoverComma {
    Yes,
    No,
}

/// Whether or not to recover a `:` when parsing patterns that were meant to be paths.
#[derive(PartialEq, Copy, Clone)]
pub enum RecoverColon {
    Yes,
    No,
}

/// Whether or not to recover a `a, b` when parsing patterns as `(a, b)` or that *and* `a | b`.
#[derive(PartialEq, Copy, Clone)]
pub enum CommaRecoveryMode {
    LikelyTuple,
    EitherTupleOrPipe,
}

/// The result of `eat_or_separator`. We want to distinguish which case we are in to avoid
/// emitting duplicate diagnostics.
#[derive(Debug, Clone, Copy)]
enum EatOrResult {
    /// We recovered from a trailing vert.
    TrailingVert,
    /// We ate an `|` (or `||` and recovered).
    AteOr,
    /// We did not eat anything (i.e. the current token is not `|` or `||`).
    None,
}

/// The syntax location of a given pattern. Used for diagnostics.
#[derive(Clone, Copy)]
pub enum PatternLocation {
    LetBinding,
    FunctionParameter,
}

impl<'a> Parser<'a> {
    /// Parses a pattern.
    ///
    /// Corresponds to `pat<no_top_alt>` in RFC 2535 and does not admit or-patterns
    /// at the top level. Used when parsing the parameters of lambda expressions,
    /// functions, function pointers, and `pat` macro fragments.
    pub fn parse_pat_no_top_alt(
        &mut self,
        expected: Option<Expected>,
        syntax_loc: Option<PatternLocation>,
    ) -> PResult<'a, P<Pat>> {
        self.parse_pat_with_range_pat(true, expected, syntax_loc)
    }

    /// Parses a pattern.
    ///
    /// Corresponds to `top_pat` in RFC 2535 and allows or-pattern at the top level.
    /// Used for parsing patterns in all cases when `pat<no_top_alt>` is not used.
    ///
    /// Note that after the FCP in <https://github.com/rust-lang/rust/issues/81415>,
    /// a leading vert is allowed in nested or-patterns, too. This allows us to
    /// simplify the grammar somewhat.
    pub fn parse_pat_allow_top_alt(
        &mut self,
        expected: Option<Expected>,
        rc: RecoverComma,
        ra: RecoverColon,
        rt: CommaRecoveryMode,
    ) -> PResult<'a, P<Pat>> {
        self.parse_pat_allow_top_alt_inner(expected, rc, ra, rt, None).map(|(pat, _)| pat)
    }

    /// Returns the pattern and a bool indicating whether we recovered from a trailing vert (true =
    /// recovered).
    fn parse_pat_allow_top_alt_inner(
        &mut self,
        expected: Option<Expected>,
        rc: RecoverComma,
        ra: RecoverColon,
        rt: CommaRecoveryMode,
        syntax_loc: Option<PatternLocation>,
    ) -> PResult<'a, (P<Pat>, bool)> {
        // Keep track of whether we recovered from a trailing vert so that we can avoid duplicated
        // suggestions (which bothers rustfix).
        //
        // Allow a '|' before the pats (RFCs 1925, 2530, and 2535).
        let (leading_vert_span, mut trailing_vert) = match self.eat_or_separator(None) {
            EatOrResult::AteOr => (Some(self.prev_token.span), false),
            EatOrResult::TrailingVert => (None, true),
            EatOrResult::None => (None, false),
        };

        // Parse the first pattern (`p_0`).
        let mut first_pat = match self.parse_pat_no_top_alt(expected, syntax_loc) {
            Ok(pat) => pat,
            Err(err)
                if self.token.is_reserved_ident()
                    && !self.token.is_keyword(kw::In)
                    && !self.token.is_keyword(kw::If) =>
            {
                err.emit();
                self.bump();
                self.mk_pat(self.token.span, PatKind::Wild)
            }
            Err(err) => return Err(err),
        };
        if rc == RecoverComma::Yes && !first_pat.could_be_never_pattern() {
            self.maybe_recover_unexpected_comma(first_pat.span, rt)?;
        }

        // If the next token is not a `|`,
        // this is not an or-pattern and we should exit here.
        if !self.check(&token::BinOp(token::Or)) && self.token != token::OrOr {
            // If we parsed a leading `|` which should be gated,
            // then we should really gate the leading `|`.
            // This complicated procedure is done purely for diagnostics UX.

            // Check if the user wrote `foo:bar` instead of `foo::bar`.
            if ra == RecoverColon::Yes {
                first_pat = self.maybe_recover_colon_colon_in_pat_typo(first_pat, expected);
            }

            if let Some(leading_vert_span) = leading_vert_span {
                // If there was a leading vert, treat this as an or-pattern. This improves
                // diagnostics.
                let span = leading_vert_span.to(self.prev_token.span);
                return Ok((self.mk_pat(span, PatKind::Or(thin_vec![first_pat])), trailing_vert));
            }

            return Ok((first_pat, trailing_vert));
        }

        // Parse the patterns `p_1 | ... | p_n` where `n > 0`.
        let lo = leading_vert_span.unwrap_or(first_pat.span);
        let mut pats = thin_vec![first_pat];
        loop {
            match self.eat_or_separator(Some(lo)) {
                EatOrResult::AteOr => {}
                EatOrResult::None => break,
                EatOrResult::TrailingVert => {
                    trailing_vert = true;
                    break;
                }
            }
            let pat = self.parse_pat_no_top_alt(expected, syntax_loc).map_err(|mut err| {
                err.span_label(lo, WHILE_PARSING_OR_MSG);
                err
            })?;
            if rc == RecoverComma::Yes && !pat.could_be_never_pattern() {
                self.maybe_recover_unexpected_comma(pat.span, rt)?;
            }
            pats.push(pat);
        }
        let or_pattern_span = lo.to(self.prev_token.span);

        Ok((self.mk_pat(or_pattern_span, PatKind::Or(pats)), trailing_vert))
    }

    /// Parse a pattern and (maybe) a `Colon` in positions where a pattern may be followed by a
    /// type annotation (e.g. for `let` bindings or `fn` params).
    ///
    /// Generally, this corresponds to `pat_no_top_alt` followed by an optional `Colon`. It will
    /// eat the `Colon` token if one is present.
    ///
    /// The return value represents the parsed pattern and `true` if a `Colon` was parsed (`false`
    /// otherwise).
    pub(super) fn parse_pat_before_ty(
        &mut self,
        expected: Option<Expected>,
        rc: RecoverComma,
        syntax_loc: PatternLocation,
    ) -> PResult<'a, (P<Pat>, bool)> {
        // We use `parse_pat_allow_top_alt` regardless of whether we actually want top-level
        // or-patterns so that we can detect when a user tries to use it. This allows us to print a
        // better error message.
        let (pat, trailing_vert) = self.parse_pat_allow_top_alt_inner(
            expected,
            rc,
            RecoverColon::No,
            CommaRecoveryMode::LikelyTuple,
            Some(syntax_loc),
        )?;
        let colon = self.eat(&token::Colon);

        if let PatKind::Or(pats) = &pat.kind {
            let span = pat.span;
            let pat = pprust::pat_to_string(&pat);
            let sub = if pats.len() == 1 {
                Some(TopLevelOrPatternNotAllowedSugg::RemoveLeadingVert { span, pat })
            } else {
                Some(TopLevelOrPatternNotAllowedSugg::WrapInParens { span, pat })
            };

            let err = self.dcx().create_err(match syntax_loc {
                PatternLocation::LetBinding => {
                    TopLevelOrPatternNotAllowed::LetBinding { span, sub }
                }
                PatternLocation::FunctionParameter => {
                    TopLevelOrPatternNotAllowed::FunctionParameter { span, sub }
                }
            });
            if trailing_vert {
                err.delay_as_bug();
            } else {
                err.emit();
            }
        }

        Ok((pat, colon))
    }

    /// Parse the pattern for a function or function pointer parameter, followed by a colon.
    ///
    /// The return value represents the parsed pattern and `true` if a `Colon` was parsed (`false`
    /// otherwise).
    pub(super) fn parse_fn_param_pat_colon(&mut self) -> PResult<'a, (P<Pat>, bool)> {
        // In order to get good UX, we first recover in the case of a leading vert for an illegal
        // top-level or-pat. Normally, this means recovering both `|` and `||`, but in this case,
        // a leading `||` probably doesn't indicate an or-pattern attempt, so we handle that
        // separately.
        if let token::OrOr = self.token.kind {
            self.dcx().emit_err(UnexpectedVertVertBeforeFunctionParam { span: self.token.span });
            self.bump();
        }

        self.parse_pat_before_ty(
            Some(Expected::ParameterName),
            RecoverComma::No,
            PatternLocation::FunctionParameter,
        )
    }

    /// Eat the or-pattern `|` separator.
    /// If instead a `||` token is encountered, recover and pretend we parsed `|`.
    fn eat_or_separator(&mut self, lo: Option<Span>) -> EatOrResult {
        if self.recover_trailing_vert(lo) {
            EatOrResult::TrailingVert
        } else if matches!(self.token.kind, token::OrOr) {
            // Found `||`; Recover and pretend we parsed `|`.
            self.dcx().emit_err(UnexpectedVertVertInPattern { span: self.token.span, start: lo });
            self.bump();
            EatOrResult::AteOr
        } else if self.eat(&token::BinOp(token::Or)) {
            EatOrResult::AteOr
        } else {
            EatOrResult::None
        }
    }

    /// Recover if `|` or `||` is the current token and we have one of the
    /// tokens `=>`, `if`, `=`, `:`, `;`, `,`, `]`, `)`, or `}` ahead of us.
    ///
    /// These tokens all indicate that we reached the end of the or-pattern
    /// list and can now reliably say that the `|` was an illegal trailing vert.
    /// Note that there are more tokens such as `@` for which we know that the `|`
    /// is an illegal parse. However, the user's intent is less clear in that case.
    fn recover_trailing_vert(&mut self, lo: Option<Span>) -> bool {
        let is_end_ahead = self.look_ahead(1, |token| {
            matches!(
                &token.uninterpolate().kind,
                token::FatArrow // e.g. `a | => 0,`.
                | token::Ident(kw::If, token::IdentIsRaw::No) // e.g. `a | if expr`.
                | token::Eq // e.g. `let a | = 0`.
                | token::Semi // e.g. `let a |;`.
                | token::Colon // e.g. `let a | :`.
                | token::Comma // e.g. `let (a |,)`.
                | token::CloseDelim(Delimiter::Bracket) // e.g. `let [a | ]`.
                | token::CloseDelim(Delimiter::Parenthesis) // e.g. `let (a | )`.
                | token::CloseDelim(Delimiter::Brace) // e.g. `let A { f: a | }`.
            )
        });
        match (is_end_ahead, &self.token.kind) {
            (true, token::BinOp(token::Or) | token::OrOr) => {
                // A `|` or possibly `||` token shouldn't be here. Ban it.
                self.dcx().emit_err(TrailingVertNotAllowed {
                    span: self.token.span,
                    start: lo,
                    token: self.token.clone(),
                    note_double_vert: matches!(self.token.kind, token::OrOr).then_some(()),
                });
                self.bump();
                true
            }
            _ => false,
        }
    }

    /// Ensures that the last parsed pattern (or pattern range bound) is not followed by a method call or an operator.
    ///
    /// `is_end_bound` indicates whether the last parsed thing was the end bound of a range pattern (see [`parse_pat_range_end`](Self::parse_pat_range_end))
    /// in order to say "expected a pattern range bound" instead of "expected a pattern";
    /// ```text
    /// 0..=1 + 2
    ///     ^^^^^
    /// ```
    /// Only the end bound is spanned, and this function have no idea if there were a `..=` before `pat_span`, hence the parameter.
    #[must_use = "the pattern must be discarded as `PatKind::Err` if this function returns Some"]
    fn maybe_recover_trailing_expr(
        &mut self,
        pat_span: Span,
        is_end_bound: bool,
    ) -> Option<ErrorGuaranteed> {
        if self.prev_token.is_keyword(kw::Underscore) || !self.may_recover() {
            // Don't recover anything after an `_` or if recovery is disabled.
            return None;
        }

        // Check for `.hello()`, but allow `.Hello()` to be recovered as `, Hello()` in `parse_seq_to_before_tokens()`.
        let has_trailing_method = self.check_noexpect(&token::Dot)
            && self.look_ahead(1, |tok| {
                tok.ident()
                    .and_then(|(ident, _)| ident.name.as_str().chars().next())
                    .is_some_and(char::is_lowercase)
            })
            && self.look_ahead(2, |tok| tok.kind == token::OpenDelim(Delimiter::Parenthesis));

        // Check for operators.
        // `|` is excluded as it is used in pattern alternatives and lambdas,
        // `?` is included for error propagation,
        // `[` is included for indexing operations,
        // `[]` is excluded as `a[]` isn't an expression and should be recovered as `a, []` (cf. `tests/ui/parser/pat-lt-bracket-7.rs`)
        let has_trailing_operator = matches!(self.token.kind, token::BinOp(op) if op != BinOpToken::Or)
            || self.token.kind == token::Question
            || (self.token.kind == token::OpenDelim(Delimiter::Bracket)
                && self.look_ahead(1, |tok| tok.kind != token::CloseDelim(Delimiter::Bracket)));

        if !has_trailing_method && !has_trailing_operator {
            // Nothing to recover here.
            return None;
        }

        // Let's try to parse an expression to emit a better diagnostic.
        let mut snapshot = self.create_snapshot_for_diagnostic();
        snapshot.restrictions.insert(Restrictions::IS_PAT);

        // Parse `?`, `.f`, `(arg0, arg1, ...)` or `[expr]` until they've all been eaten.
        if let Ok(expr) = snapshot
            .parse_expr_dot_or_call_with(
                self.mk_expr_dummy(pat_span), // equivalent to transforming the parsed pattern into an `Expr`
                pat_span,
                AttrVec::new(),
            )
            .map_err(|err| err.cancel())
        {
            let non_assoc_span = expr.span;

            // Parse an associative expression such as `+ expr`, `% expr`, ...
            // Assignements, ranges and `|` are disabled by [`Restrictions::IS_PAT`].
            if let Ok(expr) =
                snapshot.parse_expr_assoc_with(0, expr.into()).map_err(|err| err.cancel())
            {
                // We got a valid expression.
                self.restore_snapshot(snapshot);
                self.restrictions.remove(Restrictions::IS_PAT);

                let is_bound = is_end_bound
                    // is_start_bound: either `..` or `)..`
                    || self.token.is_range_separator()
                    || self.token.kind == token::CloseDelim(Delimiter::Parenthesis)
                        && self.look_ahead(1, Token::is_range_separator);

                // Check that `parse_expr_assoc_with` didn't eat a rhs.
                let is_method_call = has_trailing_method && non_assoc_span == expr.span;

                return Some(self.dcx().emit_err(UnexpectedExpressionInPattern {
                    span: expr.span,
                    is_bound,
                    is_method_call,
                }));
            }
        }

        // We got a trailing method/operator, but we couldn't parse an expression.
        None
    }

    /// Parses a pattern, with a setting whether modern range patterns (e.g., `a..=b`, `a..b` are
    /// allowed).
    fn parse_pat_with_range_pat(
        &mut self,
        allow_range_pat: bool,
        expected: Option<Expected>,
        syntax_loc: Option<PatternLocation>,
    ) -> PResult<'a, P<Pat>> {
        maybe_recover_from_interpolated_ty_qpath!(self, true);
        maybe_whole!(self, NtPat, |x| x);

        let mut lo = self.token.span;

        if self.token.is_keyword(kw::Let) && self.look_ahead(1, |tok| tok.can_begin_pattern()) {
            self.bump();
            self.dcx().emit_err(RemoveLet { span: lo });
            lo = self.token.span;
        }

        let pat = if self.check(&token::BinOp(token::And)) || self.token.kind == token::AndAnd {
            self.parse_pat_deref(expected)?
        } else if self.check(&token::OpenDelim(Delimiter::Parenthesis)) {
            self.parse_pat_tuple_or_parens()?
        } else if self.check(&token::OpenDelim(Delimiter::Bracket)) {
            // Parse `[pat, pat,...]` as a slice pattern.
            let (pats, _) = self.parse_delim_comma_seq(Delimiter::Bracket, |p| {
                p.parse_pat_allow_top_alt(
                    None,
                    RecoverComma::No,
                    RecoverColon::No,
                    CommaRecoveryMode::EitherTupleOrPipe,
                )
            })?;
            PatKind::Slice(pats)
        } else if self.check(&token::DotDot) && !self.is_pat_range_end_start(1) {
            // A rest pattern `..`.
            self.bump(); // `..`
            PatKind::Rest
        } else if self.check(&token::DotDotDot) && !self.is_pat_range_end_start(1) {
            self.recover_dotdotdot_rest_pat(lo)
        } else if let Some(form) = self.parse_range_end() {
            self.parse_pat_range_to(form)? // `..=X`, `...X`, or `..X`.
        } else if self.eat(&token::Not) {
            // Parse `!`
            self.sess.gated_spans.gate(sym::never_patterns, self.prev_token.span);
            PatKind::Never
        } else if self.eat_keyword(kw::Underscore) {
            // Parse `_`
            PatKind::Wild
        } else if self.eat_keyword(kw::Mut) {
            self.parse_pat_ident_mut(syntax_loc)?
        } else if self.eat_keyword(kw::Ref) {
            if self.check_keyword(kw::Box) {
                // Suggest `box ref`.
                let span = self.prev_token.span.to(self.token.span);
                self.bump();
                self.dcx().emit_err(SwitchRefBoxOrder { span });
            }
            // Parse ref ident @ pat / ref mut ident @ pat
            let mutbl = self.parse_mutability();
            self.parse_pat_ident(BindingAnnotation(ByRef::Yes, mutbl), syntax_loc)?
        } else if self.eat_keyword(kw::Box) {
            self.parse_pat_box()?
        } else if self.check_inline_const(0) {
            // Parse `const pat`
            let const_expr = self.parse_const_block(lo.to(self.token.span), true)?;

            if let Some(re) = self.parse_range_end() {
                self.parse_pat_range_begin_with(const_expr, re)?
            } else {
                PatKind::Lit(const_expr)
            }
        // Don't eagerly error on semantically invalid tokens when matching
        // declarative macros, as the input to those doesn't have to be
        // semantically valid. For attribute/derive proc macros this is not the
        // case, so doing the recovery for them is fine.
        } else if self.can_be_ident_pat()
            || (self.is_lit_bad_ident().is_some() && self.may_recover())
        {
            // Parse `ident @ pat`
            // This can give false positives and parse nullary enums,
            // they are dealt with later in resolve.
            self.parse_pat_ident(BindingAnnotation::NONE, syntax_loc)?
        } else if self.is_start_of_pat_with_path() {
            // Parse pattern starting with a path
            let (qself, path) = if self.eat_lt() {
                // Parse a qualified path
                let (qself, path) = self.parse_qpath(PathStyle::Pat)?;
                (Some(qself), path)
            } else {
                // Parse an unqualified path
                (None, self.parse_path(PathStyle::Pat)?)
            };
            let span = lo.to(self.prev_token.span);

            if qself.is_none() && self.check(&token::Not) {
                self.parse_pat_mac_invoc(path)?
            } else if let Some(form) = self.parse_range_end() {
                let begin = self.mk_expr(span, ExprKind::Path(qself, path));
                self.parse_pat_range_begin_with(begin, form)?
            } else if self.check(&token::OpenDelim(Delimiter::Brace)) {
                self.parse_pat_struct(qself, path)?
            } else if self.check(&token::OpenDelim(Delimiter::Parenthesis)) {
                self.parse_pat_tuple_struct(qself, path)?
            } else {
                match self.maybe_recover_trailing_expr(span, false) {
                    Some(guar) => PatKind::Err(guar),
                    None => PatKind::Path(qself, path),
                }
            }
        } else if let token::Lifetime(lt) = self.token.kind
            // In pattern position, we're totally fine with using "next token isn't colon"
            // as a heuristic. We could probably just always try to recover if it's a lifetime,
            // because we never have `'a: label {}` in a pattern position anyways, but it does
            // keep us from suggesting something like `let 'a: Ty = ..` => `let 'a': Ty = ..`
            && could_be_unclosed_char_literal(Ident::with_dummy_span(lt))
            && !self.look_ahead(1, |token| matches!(token.kind, token::Colon))
        {
            // Recover a `'a` as a `'a'` literal
            let lt = self.expect_lifetime();
            let (lit, _) =
                self.recover_unclosed_char(lt.ident, Parser::mk_token_lit_char, |self_| {
                    let expected = Expected::to_string_or_fallback(expected);
                    let msg = format!(
                        "expected {}, found {}",
                        expected,
                        super::token_descr(&self_.token)
                    );

                    self_
                        .dcx()
                        .struct_span_err(self_.token.span, msg)
                        .with_span_label(self_.token.span, format!("expected {expected}"))
                });
            PatKind::Lit(self.mk_expr(lo, ExprKind::Lit(lit)))
        } else {
            // Try to parse everything else as literal with optional minus
            match self.parse_literal_maybe_minus() {
                Ok(begin) => {
                    let begin = match self.maybe_recover_trailing_expr(begin.span, false) {
                        Some(guar) => self.mk_expr_err(begin.span, guar),
                        None => begin,
                    };

                    match self.parse_range_end() {
                        Some(form) => self.parse_pat_range_begin_with(begin, form)?,
                        None => PatKind::Lit(begin),
                    }
                }
                Err(err) => return self.fatal_unexpected_non_pat(err, expected),
            }
        };

        let pat = self.mk_pat(lo.to(self.prev_token.span), pat);
        let pat = self.maybe_recover_from_bad_qpath(pat)?;
        let pat = self.recover_intersection_pat(pat)?;

        if !allow_range_pat {
            self.ban_pat_range_if_ambiguous(&pat)
        }

        Ok(pat)
    }

    /// Recover from a typoed `...` pattern that was encountered
    /// Ref: Issue #70388
    fn recover_dotdotdot_rest_pat(&mut self, lo: Span) -> PatKind {
        // A typoed rest pattern `...`.
        self.bump(); // `...`

        // The user probably mistook `...` for a rest pattern `..`.
        self.dcx().emit_err(DotDotDotRestPattern { span: lo });
        PatKind::Rest
    }

    /// Try to recover the more general form `intersect ::= $pat_lhs @ $pat_rhs`.
    ///
    /// Allowed binding patterns generated by `binding ::= ref? mut? $ident @ $pat_rhs`
    /// should already have been parsed by now at this point,
    /// if the next token is `@` then we can try to parse the more general form.
    ///
    /// Consult `parse_pat_ident` for the `binding` grammar.
    ///
    /// The notion of intersection patterns are found in
    /// e.g. [F#][and] where they are called AND-patterns.
    ///
    /// [and]: https://docs.microsoft.com/en-us/dotnet/fsharp/language-reference/pattern-matching
    fn recover_intersection_pat(&mut self, lhs: P<Pat>) -> PResult<'a, P<Pat>> {
        if self.token.kind != token::At {
            // Next token is not `@` so it's not going to be an intersection pattern.
            return Ok(lhs);
        }

        // At this point we attempt to parse `@ $pat_rhs` and emit an error.
        self.bump(); // `@`
        let mut rhs = self.parse_pat_no_top_alt(None, None)?;
        let whole_span = lhs.span.to(rhs.span);

        if let PatKind::Ident(_, _, sub @ None) = &mut rhs.kind {
            // The user inverted the order, so help them fix that.
            let lhs_span = lhs.span;
            // Move the LHS into the RHS as a subpattern.
            // The RHS is now the full pattern.
            *sub = Some(lhs);

            self.dcx().emit_err(PatternOnWrongSideOfAt {
                whole_span,
                whole_pat: pprust::pat_to_string(&rhs),
                pattern: lhs_span,
                binding: rhs.span,
            });
        } else {
            // The special case above doesn't apply so we may have e.g. `A(x) @ B(y)`.
            rhs.kind = PatKind::Wild;
            self.dcx().emit_err(ExpectedBindingLeftOfAt {
                whole_span,
                lhs: lhs.span,
                rhs: rhs.span,
            });
        }

        rhs.span = whole_span;
        Ok(rhs)
    }

    /// Ban a range pattern if it has an ambiguous interpretation.
    fn ban_pat_range_if_ambiguous(&self, pat: &Pat) {
        match pat.kind {
            PatKind::Range(
                ..,
                Spanned { node: RangeEnd::Included(RangeSyntax::DotDotDot), .. },
            ) => return,
            PatKind::Range(..) => {}
            _ => return,
        }

        self.dcx()
            .emit_err(AmbiguousRangePattern { span: pat.span, pat: pprust::pat_to_string(pat) });
    }

    /// Parse `&pat` / `&mut pat`.
    fn parse_pat_deref(&mut self, expected: Option<Expected>) -> PResult<'a, PatKind> {
        self.expect_and()?;
        if let token::Lifetime(name) = self.token.kind {
            self.bump(); // `'a`

            self.dcx()
                .emit_err(UnexpectedLifetimeInPattern { span: self.prev_token.span, symbol: name });
        }

        let mutbl = self.parse_mutability();
        let subpat = self.parse_pat_with_range_pat(false, expected, None)?;
        Ok(PatKind::Ref(subpat, mutbl))
    }

    /// Parse a tuple or parenthesis pattern.
    fn parse_pat_tuple_or_parens(&mut self) -> PResult<'a, PatKind> {
        let open_paren = self.token.span;

        let (fields, trailing_comma) = self.parse_paren_comma_seq(|p| {
            p.parse_pat_allow_top_alt(
                None,
                RecoverComma::No,
                RecoverColon::No,
                CommaRecoveryMode::LikelyTuple,
            )
        })?;

        // Here, `(pat,)` is a tuple pattern.
        // For backward compatibility, `(..)` is a tuple pattern as well.
        let paren_pattern =
            fields.len() == 1 && !(matches!(trailing_comma, Trailing::Yes) || fields[0].is_rest());
        if paren_pattern {
            let pat = fields.into_iter().next().unwrap();
            let close_paren = self.prev_token.span;

            match &pat.kind {
                // recover ranges with parentheses around the `(start)..`
                PatKind::Lit(begin)
                    if self.may_recover()
                        && let Some(form) = self.parse_range_end() =>
                {
                    self.dcx().emit_err(UnexpectedParenInRangePat {
                        span: vec![open_paren, close_paren],
                        sugg: UnexpectedParenInRangePatSugg {
                            start_span: open_paren,
                            end_span: close_paren,
                        },
                    });

                    self.parse_pat_range_begin_with(begin.clone(), form)
                }
                // recover ranges with parentheses around the `(start)..`
                PatKind::Err(guar)
                    if self.may_recover()
                        && let Some(form) = self.parse_range_end() =>
                {
                    self.dcx().emit_err(UnexpectedParenInRangePat {
                        span: vec![open_paren, close_paren],
                        sugg: UnexpectedParenInRangePatSugg {
                            start_span: open_paren,
                            end_span: close_paren,
                        },
                    });

<<<<<<< HEAD
                    self.parse_pat_range_begin_with(self.mk_expr_err(pat.span, *guar), form)?
=======
                    self.parse_pat_range_begin_with(self.mk_expr(pat.span, ExprKind::Err), form)
>>>>>>> 8c0b1fcd
                }

                // (pat) with optional parentheses
                _ => Ok(PatKind::Paren(pat)),
            }
        } else {
            Ok(PatKind::Tuple(fields))
        }
    }

    /// Parse a mutable binding with the `mut` token already eaten.
    fn parse_pat_ident_mut(&mut self, syntax_loc: Option<PatternLocation>) -> PResult<'a, PatKind> {
        let mut_span = self.prev_token.span;

        if self.eat_keyword(kw::Ref) {
            self.dcx().emit_err(RefMutOrderIncorrect { span: mut_span.to(self.prev_token.span) });
            return self.parse_pat_ident(BindingAnnotation::REF_MUT, syntax_loc);
        }

        self.recover_additional_muts();

        // Make sure we don't allow e.g. `let mut $p;` where `$p:pat`.
        if let token::Interpolated(nt) = &self.token.kind {
            if let token::NtPat(..) = &nt.0 {
                self.expected_ident_found_err().emit();
            }
        }

        // Parse the pattern we hope to be an identifier.
        let mut pat = self.parse_pat_no_top_alt(Some(Expected::Identifier), None)?;

        // If we don't have `mut $ident (@ pat)?`, error.
        if let PatKind::Ident(BindingAnnotation(ByRef::No, m @ Mutability::Not), ..) = &mut pat.kind
        {
            // Don't recurse into the subpattern.
            // `mut` on the outer binding doesn't affect the inner bindings.
            *m = Mutability::Mut;
        } else {
            // Add `mut` to any binding in the parsed pattern.
            let changed_any_binding = Self::make_all_value_bindings_mutable(&mut pat);
            self.ban_mut_general_pat(mut_span, &pat, changed_any_binding);
        }

        Ok(pat.into_inner().kind)
    }

    /// Turn all by-value immutable bindings in a pattern into mutable bindings.
    /// Returns `true` if any change was made.
    fn make_all_value_bindings_mutable(pat: &mut P<Pat>) -> bool {
        struct AddMut(bool);
        impl MutVisitor for AddMut {
            fn visit_pat(&mut self, pat: &mut P<Pat>) {
                if let PatKind::Ident(BindingAnnotation(ByRef::No, m @ Mutability::Not), ..) =
                    &mut pat.kind
                {
                    self.0 = true;
                    *m = Mutability::Mut;
                }
                noop_visit_pat(pat, self);
            }
        }

        let mut add_mut = AddMut(false);
        add_mut.visit_pat(pat);
        add_mut.0
    }

    /// Error on `mut $pat` where `$pat` is not an ident.
    fn ban_mut_general_pat(&self, lo: Span, pat: &Pat, changed_any_binding: bool) {
        self.dcx().emit_err(if changed_any_binding {
            InvalidMutInPattern::NestedIdent {
                span: lo.to(pat.span),
                pat: pprust::pat_to_string(pat),
            }
        } else {
            InvalidMutInPattern::NonIdent { span: lo.until(pat.span) }
        });
    }

    /// Eat any extraneous `mut`s and error + recover if we ate any.
    fn recover_additional_muts(&mut self) {
        let lo = self.token.span;
        while self.eat_keyword(kw::Mut) {}
        if lo == self.token.span {
            return;
        }

        self.dcx().emit_err(RepeatedMutInPattern { span: lo.to(self.prev_token.span) });
    }

    /// Parse macro invocation
    fn parse_pat_mac_invoc(&mut self, path: Path) -> PResult<'a, PatKind> {
        self.bump();
        let args = self.parse_delim_args()?;
        let mac = P(MacCall { path, args });
        Ok(PatKind::MacCall(mac))
    }

    fn fatal_unexpected_non_pat(
        &mut self,
        err: DiagnosticBuilder<'a>,
        expected: Option<Expected>,
    ) -> PResult<'a, P<Pat>> {
        err.cancel();

        let expected = Expected::to_string_or_fallback(expected);
        let msg = format!("expected {}, found {}", expected, super::token_descr(&self.token));

        let mut err = self.dcx().struct_span_err(self.token.span, msg);
        err.span_label(self.token.span, format!("expected {expected}"));

        let sp = self.sess.source_map().start_point(self.token.span);
        if let Some(sp) = self.sess.ambiguous_block_expr_parse.borrow().get(&sp) {
            err.subdiagnostic(self.dcx(), ExprParenthesesNeeded::surrounding(*sp));
        }

        Err(err)
    }

    /// Parses the range pattern end form `".." | "..." | "..=" ;`.
    fn parse_range_end(&mut self) -> Option<Spanned<RangeEnd>> {
        let re = if self.eat(&token::DotDotDot) {
            RangeEnd::Included(RangeSyntax::DotDotDot)
        } else if self.eat(&token::DotDotEq) {
            RangeEnd::Included(RangeSyntax::DotDotEq)
        } else if self.eat(&token::DotDot) {
            RangeEnd::Excluded
        } else {
            return None;
        };
        Some(respan(self.prev_token.span, re))
    }

    /// Parse a range pattern `$begin $form $end?` where `$form = ".." | "..." | "..=" ;`.
    /// `$begin $form` has already been parsed.
    fn parse_pat_range_begin_with(
        &mut self,
        begin: P<Expr>,
        re: Spanned<RangeEnd>,
    ) -> PResult<'a, PatKind> {
        let end = if self.is_pat_range_end_start(0) {
            // Parsing e.g. `X..=Y`.
            Some(self.parse_pat_range_end()?)
        } else {
            // Parsing e.g. `X..`.
            if let RangeEnd::Included(_) = re.node {
                // FIXME(Centril): Consider semantic errors instead in `ast_validation`.
                self.inclusive_range_with_incorrect_end();
            }
            None
        };
        Ok(PatKind::Range(Some(begin), end, re))
    }

    pub(super) fn inclusive_range_with_incorrect_end(&mut self) -> ErrorGuaranteed {
        let tok = &self.token;
        let span = self.prev_token.span;
        // If the user typed "..==" instead of "..=", we want to give them
        // a specific error message telling them to use "..=".
        // If they typed "..=>", suggest they use ".. =>".
        // Otherwise, we assume that they meant to type a half open exclusive
        // range and give them an error telling them to do that instead.
        let no_space = tok.span.lo() == span.hi();
        match tok.kind {
            token::Eq if no_space => {
                let span_with_eq = span.to(tok.span);

                // Ensure the user doesn't receive unhelpful unexpected token errors
                self.bump();
                if self.is_pat_range_end_start(0) {
                    let _ = self.parse_pat_range_end().map_err(|e| e.cancel());
                }

                self.dcx().emit_err(InclusiveRangeExtraEquals { span: span_with_eq })
            }
            token::Gt if no_space => {
                let after_pat = span.with_hi(span.hi() - rustc_span::BytePos(1)).shrink_to_hi();
                self.dcx().emit_err(InclusiveRangeMatchArrow { span, arrow: tok.span, after_pat })
            }
            _ => self.dcx().emit_err(InclusiveRangeNoEnd { span }),
        }
    }

    /// Parse a range-to pattern, `..X` or `..=X` where `X` remains to be parsed.
    ///
    /// The form `...X` is prohibited to reduce confusion with the potential
    /// expression syntax `...expr` for splatting in expressions.
    fn parse_pat_range_to(&mut self, mut re: Spanned<RangeEnd>) -> PResult<'a, PatKind> {
        let end = self.parse_pat_range_end()?;
        if let RangeEnd::Included(syn @ RangeSyntax::DotDotDot) = &mut re.node {
            *syn = RangeSyntax::DotDotEq;
            self.dcx().emit_err(DotDotDotRangeToPatternNotAllowed { span: re.span });
        }
        Ok(PatKind::Range(None, Some(end), re))
    }

    /// Is the token `dist` away from the current suitable as the start of a range patterns end?
    fn is_pat_range_end_start(&self, dist: usize) -> bool {
        self.check_inline_const(dist)
            || self.look_ahead(dist, |t| {
                t.is_path_start() // e.g. `MY_CONST`;
                || t.kind == token::Dot // e.g. `.5` for recovery;
                || t.can_begin_literal_maybe_minus() // e.g. `42`.
                || t.is_whole_expr()
                || t.is_lifetime() // recover `'a` instead of `'a'`
                || (self.may_recover() // recover leading `(`
                    && t.kind == token::OpenDelim(Delimiter::Parenthesis)
                    && self.look_ahead(dist + 1, |t| t.kind != token::OpenDelim(Delimiter::Parenthesis))
                    && self.is_pat_range_end_start(dist + 1))
            })
    }

    /// Parse a range pattern end bound
    fn parse_pat_range_end(&mut self) -> PResult<'a, P<Expr>> {
        // recover leading `(`
        let open_paren = (self.may_recover()
            && self.eat_noexpect(&token::OpenDelim(Delimiter::Parenthesis)))
        .then_some(self.prev_token.span);

        let bound = if self.check_inline_const(0) {
            self.parse_const_block(self.token.span, true)
        } else if self.check_path() {
            let lo = self.token.span;
            let (qself, path) = if self.eat_lt() {
                // Parse a qualified path
                let (qself, path) = self.parse_qpath(PathStyle::Pat)?;
                (Some(qself), path)
            } else {
                // Parse an unqualified path
                (None, self.parse_path(PathStyle::Pat)?)
            };
            let hi = self.prev_token.span;
            Ok(self.mk_expr(lo.to(hi), ExprKind::Path(qself, path)))
        } else {
            self.parse_literal_maybe_minus()
        }?;

        let recovered = self.maybe_recover_trailing_expr(bound.span, true);

        // recover trailing `)`
        if let Some(open_paren) = open_paren {
            self.expect(&token::CloseDelim(Delimiter::Parenthesis))?;

            self.dcx().emit_err(UnexpectedParenInRangePat {
                span: vec![open_paren, self.prev_token.span],
                sugg: UnexpectedParenInRangePatSugg {
                    start_span: open_paren,
                    end_span: self.prev_token.span,
                },
            });
        }

        Ok(match recovered {
            Some(guar) => self.mk_expr_err(bound.span, guar),
            None => bound,
        })
    }

    /// Is this the start of a pattern beginning with a path?
    fn is_start_of_pat_with_path(&mut self) -> bool {
        self.check_path()
        // Just for recovery (see `can_be_ident`).
        || self.token.is_ident() && !self.token.is_bool_lit() && !self.token.is_keyword(kw::In)
    }

    /// Would `parse_pat_ident` be appropriate here?
    fn can_be_ident_pat(&mut self) -> bool {
        self.check_ident()
        && !self.token.is_bool_lit() // Avoid `true` or `false` as a binding as it is a literal.
        && !self.token.is_path_segment_keyword() // Avoid e.g. `Self` as it is a path.
        // Avoid `in`. Due to recovery in the list parser this messes with `for ( $pat in $expr )`.
        && !self.token.is_keyword(kw::In)
        // Try to do something more complex?
        && self.look_ahead(1, |t| !matches!(t.kind, token::OpenDelim(Delimiter::Parenthesis) // A tuple struct pattern.
            | token::OpenDelim(Delimiter::Brace) // A struct pattern.
            | token::DotDotDot | token::DotDotEq | token::DotDot // A range pattern.
            | token::ModSep // A tuple / struct variant pattern.
            | token::Not)) // A macro expanding to a pattern.
    }

    /// Parses `ident` or `ident @ pat`.
    /// Used by the copy foo and ref foo patterns to give a good
    /// error message when parsing mistakes like `ref foo(a, b)`.
    fn parse_pat_ident(
        &mut self,
        binding_annotation: BindingAnnotation,
        syntax_loc: Option<PatternLocation>,
    ) -> PResult<'a, PatKind> {
        let ident = self.parse_ident_common(false)?;

        if self.may_recover()
            && !matches!(syntax_loc, Some(PatternLocation::FunctionParameter))
            && self.check_noexpect(&token::Lt)
            && self.look_ahead(1, |t| t.can_begin_type())
        {
            return Err(self.dcx().create_err(GenericArgsInPatRequireTurbofishSyntax {
                span: self.token.span,
                suggest_turbofish: self.token.span.shrink_to_lo(),
            }));
        }

        let sub = if self.eat(&token::At) {
            Some(self.parse_pat_no_top_alt(Some(Expected::BindingPattern), None)?)
        } else {
            None
        };

        // Just to be friendly, if they write something like `ref Some(i)`,
        // we end up here with `(` as the current token.
        // This shortly leads to a parse error. Note that if there is no explicit
        // binding mode then we do not end up here, because the lookahead
        // will direct us over to `parse_enum_variant()`.
        if self.token == token::OpenDelim(Delimiter::Parenthesis) {
            return Err(self
                .dcx()
                .create_err(EnumPatternInsteadOfIdentifier { span: self.prev_token.span }));
        }

        // Check for method calls after the `ident`,
        // but not `ident @ subpat` as `subpat` was already checked and `ident` continues with `@`.

        let pat = if sub.is_none()
            && let Some(guar) = self.maybe_recover_trailing_expr(ident.span, false)
        {
            PatKind::Err(guar)
        } else {
            PatKind::Ident(binding_annotation, ident, sub)
        };
        Ok(pat)
    }

    /// Parse a struct ("record") pattern (e.g. `Foo { ... }` or `Foo::Bar { ... }`).
    fn parse_pat_struct(&mut self, qself: Option<P<QSelf>>, path: Path) -> PResult<'a, PatKind> {
        if qself.is_some() {
            // Feature gate the use of qualified paths in patterns
            self.sess.gated_spans.gate(sym::more_qualified_paths, path.span);
        }
        self.bump();
        let (fields, etc) = self.parse_pat_fields().unwrap_or_else(|mut e| {
            e.span_label(path.span, "while parsing the fields for this pattern");
            e.emit();
            self.recover_stmt();
            // When recovering, pretend we had `Foo { .. }`, to avoid cascading errors.
            (ThinVec::new(), PatFieldsRest::Rest)
        });
        self.bump();
        Ok(PatKind::Struct(qself, path, fields, etc))
    }

    /// Parse tuple struct or tuple variant pattern (e.g. `Foo(...)` or `Foo::Bar(...)`).
    fn parse_pat_tuple_struct(
        &mut self,
        qself: Option<P<QSelf>>,
        path: Path,
    ) -> PResult<'a, PatKind> {
        let (fields, _) = self.parse_paren_comma_seq(|p| {
            p.parse_pat_allow_top_alt(
                None,
                RecoverComma::No,
                RecoverColon::No,
                CommaRecoveryMode::EitherTupleOrPipe,
            )
        })?;
        if qself.is_some() {
            self.sess.gated_spans.gate(sym::more_qualified_paths, path.span);
        }
        Ok(PatKind::TupleStruct(qself, path, fields))
    }

    /// Are we sure this could not possibly be the start of a pattern?
    ///
    /// Currently, this only accounts for tokens that can follow identifiers
    /// in patterns, but this can be extended as necessary.
    fn isnt_pattern_start(&self) -> bool {
        [
            token::Eq,
            token::Colon,
            token::Comma,
            token::Semi,
            token::At,
            token::OpenDelim(Delimiter::Brace),
            token::CloseDelim(Delimiter::Brace),
            token::CloseDelim(Delimiter::Parenthesis),
        ]
        .contains(&self.token.kind)
    }

    /// Parses `box pat`
    fn parse_pat_box(&mut self) -> PResult<'a, PatKind> {
        let box_span = self.prev_token.span;

        if self.isnt_pattern_start() {
            let descr = super::token_descr(&self.token);
            self.dcx().emit_err(errors::BoxNotPat {
                span: self.token.span,
                kw: box_span,
                lo: box_span.shrink_to_lo(),
                descr,
            });

            // We cannot use `parse_pat_ident()` since it will complain `box`
            // is not an identifier.
            let sub = if self.eat(&token::At) {
                Some(self.parse_pat_no_top_alt(Some(Expected::BindingPattern), None)?)
            } else {
                None
            };

            Ok(PatKind::Ident(BindingAnnotation::NONE, Ident::new(kw::Box, box_span), sub))
        } else {
            let pat = self.parse_pat_with_range_pat(false, None, None)?;
            self.sess.gated_spans.gate(sym::box_patterns, box_span.to(self.prev_token.span));
            Ok(PatKind::Box(pat))
        }
    }

    /// Parses the fields of a struct-like pattern.
    fn parse_pat_fields(&mut self) -> PResult<'a, (ThinVec<PatField>, PatFieldsRest)> {
        let mut fields = ThinVec::new();
        let mut etc = PatFieldsRest::None;
        let mut ate_comma = true;
        let mut delayed_err: Option<DiagnosticBuilder<'a>> = None;
        let mut first_etc_and_maybe_comma_span = None;
        let mut last_non_comma_dotdot_span = None;

        while self.token != token::CloseDelim(Delimiter::Brace) {
            let attrs = match self.parse_outer_attributes() {
                Ok(attrs) => attrs,
                Err(err) => {
                    if let Some(delayed) = delayed_err {
                        delayed.emit();
                    }
                    return Err(err);
                }
            };
            let lo = self.token.span;

            // check that a comma comes after every field
            if !ate_comma {
                let mut err =
                    self.dcx().create_err(ExpectedCommaAfterPatternField { span: self.token.span });
                if let Some(delayed) = delayed_err {
                    delayed.emit();
                }
                self.recover_misplaced_pattern_modifiers(&fields, &mut err);
                return Err(err);
            }
            ate_comma = false;

            if self.check(&token::DotDot)
                || self.check_noexpect(&token::DotDotDot)
                || self.check_keyword(kw::Underscore)
            {
                etc = PatFieldsRest::Rest;
                let mut etc_sp = self.token.span;
                if first_etc_and_maybe_comma_span.is_none() {
                    if let Some(comma_tok) = self
                        .look_ahead(1, |t| if *t == token::Comma { Some(t.clone()) } else { None })
                    {
                        let nw_span = self
                            .sess
                            .source_map()
                            .span_extend_to_line(comma_tok.span)
                            .trim_start(comma_tok.span.shrink_to_lo())
                            .map(|s| self.sess.source_map().span_until_non_whitespace(s));
                        first_etc_and_maybe_comma_span = nw_span.map(|s| etc_sp.to(s));
                    } else {
                        first_etc_and_maybe_comma_span =
                            Some(self.sess.source_map().span_until_non_whitespace(etc_sp));
                    }
                }

                self.recover_bad_dot_dot();
                self.bump(); // `..` || `...` || `_`

                if self.token == token::CloseDelim(Delimiter::Brace) {
                    break;
                }
                let token_str = super::token_descr(&self.token);
                let msg = format!("expected `}}`, found {token_str}");
                let mut err = self.dcx().struct_span_err(self.token.span, msg);

                err.span_label(self.token.span, "expected `}`");
                let mut comma_sp = None;
                if self.token == token::Comma {
                    // Issue #49257
                    let nw_span = self.sess.source_map().span_until_non_whitespace(self.token.span);
                    etc_sp = etc_sp.to(nw_span);
                    err.span_label(
                        etc_sp,
                        "`..` must be at the end and cannot have a trailing comma",
                    );
                    comma_sp = Some(self.token.span);
                    self.bump();
                    ate_comma = true;
                }

                if self.token == token::CloseDelim(Delimiter::Brace) {
                    // If the struct looks otherwise well formed, recover and continue.
                    if let Some(sp) = comma_sp {
                        err.span_suggestion_short(
                            sp,
                            "remove this comma",
                            "",
                            Applicability::MachineApplicable,
                        );
                    }
                    err.emit();
                    break;
                } else if self.token.is_ident() && ate_comma {
                    // Accept fields coming after `..,`.
                    // This way we avoid "pattern missing fields" errors afterwards.
                    // We delay this error until the end in order to have a span for a
                    // suggested fix.
                    if let Some(delayed_err) = delayed_err {
                        delayed_err.emit();
                        return Err(err);
                    } else {
                        delayed_err = Some(err);
                    }
                } else {
                    if let Some(err) = delayed_err {
                        err.emit();
                    }
                    return Err(err);
                }
            }

            let field =
                self.collect_tokens_trailing_token(attrs, ForceCollect::No, |this, attrs| {
                    let field = match this.parse_pat_field(lo, attrs) {
                        Ok(field) => Ok(field),
                        Err(err) => {
                            if let Some(delayed_err) = delayed_err.take() {
                                delayed_err.emit();
                            }
                            return Err(err);
                        }
                    }?;
                    ate_comma = this.eat(&token::Comma);

                    last_non_comma_dotdot_span = Some(this.prev_token.span);

                    // We just ate a comma, so there's no need to use
                    // `TrailingToken::Comma`
                    Ok((field, TrailingToken::None))
                })?;

            fields.push(field)
        }

        if let Some(mut err) = delayed_err {
            if let Some(first_etc_span) = first_etc_and_maybe_comma_span {
                if self.prev_token == token::DotDot {
                    // We have `.., x, ..`.
                    err.multipart_suggestion(
                        "remove the starting `..`",
                        vec![(first_etc_span, String::new())],
                        Applicability::MachineApplicable,
                    );
                } else {
                    if let Some(last_non_comma_dotdot_span) = last_non_comma_dotdot_span {
                        // We have `.., x`.
                        err.multipart_suggestion(
                            "move the `..` to the end of the field list",
                            vec![
                                (first_etc_span, String::new()),
                                (
                                    self.token.span.to(last_non_comma_dotdot_span.shrink_to_hi()),
                                    format!("{} .. }}", if ate_comma { "" } else { "," }),
                                ),
                            ],
                            Applicability::MachineApplicable,
                        );
                    }
                }
            }
            err.emit();
        }
        Ok((fields, etc))
    }

    /// If the user writes `S { ref field: name }` instead of `S { field: ref name }`, we suggest
    /// the correct code.
    fn recover_misplaced_pattern_modifiers(
        &self,
        fields: &ThinVec<PatField>,
        err: &mut DiagnosticBuilder<'a>,
    ) {
        if let Some(last) = fields.iter().last()
            && last.is_shorthand
            && let PatKind::Ident(binding, ident, None) = last.pat.kind
            && binding != BindingAnnotation::NONE
            && self.token == token::Colon
            // We found `ref mut? ident:`, try to parse a `name,` or `name }`.
            && let Some(name_span) = self.look_ahead(1, |t| t.is_ident().then(|| t.span))
            && self.look_ahead(2, |t| {
                t == &token::Comma || t == &token::CloseDelim(Delimiter::Brace)
            })
        {
            let span = last.pat.span.with_hi(ident.span.lo());
            // We have `S { ref field: name }` instead of `S { field: ref name }`
            err.multipart_suggestion(
                "the pattern modifiers belong after the `:`",
                vec![
                    (span, String::new()),
                    (name_span.shrink_to_lo(), binding.prefix_str().to_string()),
                ],
                Applicability::MachineApplicable,
            );
        }
    }

    /// Recover on `...` or `_` as if it were `..` to avoid further errors.
    /// See issue #46718.
    fn recover_bad_dot_dot(&self) {
        if self.token == token::DotDot {
            return;
        }

        let token_str = pprust::token_to_string(&self.token);
        self.dcx().emit_err(DotDotDotForRemainingFields { span: self.token.span, token_str });
    }

    fn parse_pat_field(&mut self, lo: Span, attrs: AttrVec) -> PResult<'a, PatField> {
        // Check if a colon exists one ahead. This means we're parsing a fieldname.
        let hi;
        let (subpat, fieldname, is_shorthand) = if self.look_ahead(1, |t| t == &token::Colon) {
            // Parsing a pattern of the form `fieldname: pat`.
            let fieldname = self.parse_field_name()?;
            self.bump();
            let pat = self.parse_pat_allow_top_alt(
                None,
                RecoverComma::No,
                RecoverColon::No,
                CommaRecoveryMode::EitherTupleOrPipe,
            )?;
            hi = pat.span;
            (pat, fieldname, false)
        } else {
            // Parsing a pattern of the form `(box) (ref) (mut) fieldname`.
            let is_box = self.eat_keyword(kw::Box);
            let boxed_span = self.token.span;
            let is_ref = self.eat_keyword(kw::Ref);
            let is_mut = self.eat_keyword(kw::Mut);
            let fieldname = self.parse_field_name()?;
            hi = self.prev_token.span;

            let mutability = match is_mut {
                false => Mutability::Not,
                true => Mutability::Mut,
            };
            let ann = BindingAnnotation(ByRef::from(is_ref), mutability);
            let fieldpat = self.mk_pat_ident(boxed_span.to(hi), ann, fieldname);
            let subpat =
                if is_box { self.mk_pat(lo.to(hi), PatKind::Box(fieldpat)) } else { fieldpat };
            (subpat, fieldname, true)
        };

        Ok(PatField {
            ident: fieldname,
            pat: subpat,
            is_shorthand,
            attrs,
            id: ast::DUMMY_NODE_ID,
            span: lo.to(hi),
            is_placeholder: false,
        })
    }

    pub(super) fn mk_pat_ident(&self, span: Span, ann: BindingAnnotation, ident: Ident) -> P<Pat> {
        self.mk_pat(span, PatKind::Ident(ann, ident, None))
    }

    pub(super) fn mk_pat(&self, span: Span, kind: PatKind) -> P<Pat> {
        P(Pat { kind, span, id: ast::DUMMY_NODE_ID, tokens: None })
    }
}<|MERGE_RESOLUTION|>--- conflicted
+++ resolved
@@ -731,11 +731,7 @@
                         },
                     });
 
-<<<<<<< HEAD
-                    self.parse_pat_range_begin_with(self.mk_expr_err(pat.span, *guar), form)?
-=======
-                    self.parse_pat_range_begin_with(self.mk_expr(pat.span, ExprKind::Err), form)
->>>>>>> 8c0b1fcd
+                    self.parse_pat_range_begin_with(self.mk_expr_err(pat.span, *guar), form)
                 }
 
                 // (pat) with optional parentheses
