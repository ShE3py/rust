--- conflicted
+++ resolved
@@ -3446,12 +3446,7 @@
         let mut recovered_async = None;
         let in_if_guard = self.restrictions.contains(Restrictions::IN_IF_GUARD);
 
-<<<<<<< HEAD
-        let async_block_err = |e: &mut Diagnostic, span: Span| {
-=======
-        let mut async_block_err = |e: &mut DiagnosticBuilder<'_>, span: Span| {
-            recover_async = true;
->>>>>>> 381d6995
+        let async_block_err = |e: &mut DiagnosticBuilder<'_>, span: Span| {
             errors::AsyncBlockIn2015 { span }.add_to_diagnostic(e);
             errors::HelpUseLatestEdition::new().add_to_diagnostic(e);
         };
