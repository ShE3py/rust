--- conflicted
+++ resolved
@@ -3618,30 +3618,6 @@
         Ok(self.mk_expr(span, expr))
     }
 
-<<<<<<< HEAD
-=======
-    /// Use in case of error after field-looking code: `S { foo: () with a }`.
-    fn find_struct_error_after_field_looking_code(&self) -> Option<ExprField> {
-        match self.token.ident() {
-            Some((ident, is_raw))
-                if (matches!(is_raw, IdentIsRaw::Yes) || !ident.is_reserved())
-                    && self.look_ahead(1, |t| *t == token::Colon) =>
-            {
-                Some(ast::ExprField {
-                    ident,
-                    span: self.token.span,
-                    expr: self.mk_expr_err(self.token.span),
-                    is_shorthand: false,
-                    attrs: AttrVec::new(),
-                    id: DUMMY_NODE_ID,
-                    is_placeholder: false,
-                })
-            }
-            _ => None,
-        }
-    }
-
->>>>>>> 8c0b1fcd
     fn recover_struct_comma_after_dotdot(&mut self, span: Span) {
         if self.token != token::Comma {
             return;
