use super::attr::InnerAttrForbiddenReason;
use super::diagnostics::AttemptLocalParseRecovery;
use super::expr::LhsExpr;
use super::pat::{PatternLocation, RecoverComma};
use super::path::PathStyle;
use super::TrailingToken;
use super::{
    AttrWrapper, BlockMode, FnParseMode, ForceCollect, Parser, Restrictions, SemiColonMode,
};
use crate::errors;
use crate::maybe_whole;

use crate::errors::MalformedLoopLabel;
use crate::parser::Recovered;
use ast::Label;
use rustc_ast as ast;
use rustc_ast::ptr::P;
use rustc_ast::token::{self, Delimiter, TokenKind};
use rustc_ast::util::classify;
use rustc_ast::{AttrStyle, AttrVec, LocalKind, MacCall, MacCallStmt, MacStmtStyle};
use rustc_ast::{Block, BlockCheckMode, Expr, ExprKind, HasAttrs, Local, Stmt};
use rustc_ast::{StmtKind, DUMMY_NODE_ID};
use rustc_errors::{Applicability, DiagnosticBuilder, PResult};
use rustc_span::symbol::{kw, sym, Ident};
use rustc_span::{BytePos, ErrorGuaranteed, Span};

use std::borrow::Cow;
use std::mem;
use thin_vec::{thin_vec, ThinVec};

impl<'a> Parser<'a> {
    /// Parses a statement. This stops just before trailing semicolons on everything but items.
    /// e.g., a `StmtKind::Semi` parses to a `StmtKind::Expr`, leaving the trailing `;` unconsumed.
    // Public for rustfmt usage.
    pub fn parse_stmt(&mut self, force_collect: ForceCollect) -> PResult<'a, Option<Stmt>> {
        Ok(self.parse_stmt_without_recovery(false, force_collect).unwrap_or_else(|e| {
            e.emit();
            self.recover_stmt_(SemiColonMode::Break, BlockMode::Ignore);
            None
        }))
    }

    /// If `force_collect` is [`ForceCollect::Yes`], forces collection of tokens regardless of whether
    /// or not we have attributes
    // Public for `cfg_eval` macro expansion.
    pub fn parse_stmt_without_recovery(
        &mut self,
        capture_semi: bool,
        force_collect: ForceCollect,
    ) -> PResult<'a, Option<Stmt>> {
        let attrs = self.parse_outer_attributes()?;
        let lo = self.token.span;

        // Don't use `maybe_whole` so that we have precise control
        // over when we bump the parser
        if let token::Interpolated(nt) = &self.token.kind
            && let token::NtStmt(stmt) = &nt.0
        {
            let mut stmt = stmt.clone();
            self.bump();
            stmt.visit_attrs(|stmt_attrs| {
                attrs.prepend_to_nt_inner(stmt_attrs);
            });
            return Ok(Some(stmt.into_inner()));
        }

        if self.token.is_keyword(kw::Mut) && self.is_keyword_ahead(1, &[kw::Let]) {
            self.bump();
            let mut_let_span = lo.to(self.token.span);
            self.dcx().emit_err(errors::InvalidVariableDeclaration {
                span: mut_let_span,
                sub: errors::InvalidVariableDeclarationSub::SwitchMutLetOrder(mut_let_span),
            });
        }

        Ok(Some(if self.token.is_keyword(kw::Let) {
            self.parse_local_mk(lo, attrs, capture_semi, force_collect)?
        } else if self.is_kw_followed_by_ident(kw::Mut) && self.may_recover() {
            self.recover_stmt_local_after_let(
                lo,
                attrs,
                errors::InvalidVariableDeclarationSub::MissingLet,
            )?
        } else if self.is_kw_followed_by_ident(kw::Auto) && self.may_recover() {
            self.bump(); // `auto`
            self.recover_stmt_local_after_let(
                lo,
                attrs,
                errors::InvalidVariableDeclarationSub::UseLetNotAuto,
            )?
        } else if self.is_kw_followed_by_ident(sym::var) && self.may_recover() {
            self.bump(); // `var`
            self.recover_stmt_local_after_let(
                lo,
                attrs,
                errors::InvalidVariableDeclarationSub::UseLetNotVar,
            )?
        } else if self.check_path()
            && !self.token.is_qpath_start()
            && !self.is_path_start_item()
            && !self.is_builtin()
        {
            // We have avoided contextual keywords like `union`, items with `crate` visibility,
            // or `auto trait` items. We aim to parse an arbitrary path `a::b` but not something
            // that starts like a path (1 token), but it fact not a path.
            // Also, we avoid stealing syntax from `parse_item_`.
            match force_collect {
                ForceCollect::Yes => {
                    self.collect_tokens_no_attrs(|this| this.parse_stmt_path_start(lo, attrs))?
                }
                ForceCollect::No => match self.parse_stmt_path_start(lo, attrs) {
                    Ok(stmt) => stmt,
                    Err(mut err) => {
                        self.suggest_add_missing_let_for_stmt(&mut err);
                        return Err(err);
                    }
                },
            }
        } else if let Some(item) = self.parse_item_common(
            attrs.clone(),
            false,
            true,
            FnParseMode { req_name: |_| true, req_body: true },
            force_collect,
        )? {
            // FIXME: Bad copy of attrs
            self.mk_stmt(lo.to(item.span), StmtKind::Item(P(item)))
        } else if self.eat(&token::Semi) {
            // Do not attempt to parse an expression if we're done here.
            self.error_outer_attrs(attrs);
            self.mk_stmt(lo, StmtKind::Empty)
        } else if self.token != token::CloseDelim(Delimiter::Brace) {
            // Remainder are line-expr stmts.
            let e = match force_collect {
                ForceCollect::Yes => self.collect_tokens_no_attrs(|this| {
                    this.parse_expr_res(Restrictions::STMT_EXPR, Some(attrs))
                })?,
                ForceCollect::No => self.parse_expr_res(Restrictions::STMT_EXPR, Some(attrs))?,
            };
            if matches!(e.kind, ExprKind::Assign(..)) && self.eat_keyword(kw::Else) {
                let bl = self.parse_block()?;
                // Destructuring assignment ... else.
                // This is not allowed, but point it out in a nice way.
                self.dcx().emit_err(errors::AssignmentElseNotAllowed { span: e.span.to(bl.span) });
            }
            self.mk_stmt(lo.to(e.span), StmtKind::Expr(e))
        } else {
            self.error_outer_attrs(attrs);
            return Ok(None);
        }))
    }

    fn parse_stmt_path_start(&mut self, lo: Span, attrs: AttrWrapper) -> PResult<'a, Stmt> {
        let stmt = self.collect_tokens_trailing_token(attrs, ForceCollect::No, |this, attrs| {
            let path = this.parse_path(PathStyle::Expr)?;

            if this.eat(&token::Not) {
                let stmt_mac = this.parse_stmt_mac(lo, attrs, path)?;
                if this.token == token::Semi {
                    return Ok((stmt_mac, TrailingToken::Semi));
                } else {
                    return Ok((stmt_mac, TrailingToken::None));
                }
            }

            let expr = if this.eat(&token::OpenDelim(Delimiter::Brace)) {
                this.parse_expr_struct(None, path, true)?
            } else {
                let hi = this.prev_token.span;
                this.mk_expr(lo.to(hi), ExprKind::Path(None, path))
            };

            let expr = this.with_res(Restrictions::STMT_EXPR, |this| {
                this.parse_expr_dot_or_call_with(expr, lo, attrs)
            })?;
            // `DUMMY_SP` will get overwritten later in this function
            Ok((this.mk_stmt(rustc_span::DUMMY_SP, StmtKind::Expr(expr)), TrailingToken::None))
        })?;

        if let StmtKind::Expr(expr) = stmt.kind {
            // Perform this outside of the `collect_tokens_trailing_token` closure,
            // since our outer attributes do not apply to this part of the expression
            let expr = self.with_res(Restrictions::STMT_EXPR, |this| {
                this.parse_expr_assoc_with(
                    0,
                    LhsExpr::AlreadyParsed { expr, starts_statement: true },
                )
            })?;
            Ok(self.mk_stmt(lo.to(self.prev_token.span), StmtKind::Expr(expr)))
        } else {
            Ok(stmt)
        }
    }

    /// Parses a statement macro `mac!(args)` provided a `path` representing `mac`.
    /// At this point, the `!` token after the path has already been eaten.
    fn parse_stmt_mac(&mut self, lo: Span, attrs: AttrVec, path: ast::Path) -> PResult<'a, Stmt> {
        let args = self.parse_delim_args()?;
        let hi = self.prev_token.span;

        let style = match args.delim {
            Delimiter::Brace => MacStmtStyle::Braces,
            _ => MacStmtStyle::NoBraces,
        };

        let mac = P(MacCall { path, args });

        let kind = if (style == MacStmtStyle::Braces
            && self.token != token::Dot
            && self.token != token::Question)
            || self.token == token::Semi
            || self.token == token::Eof
        {
            StmtKind::MacCall(P(MacCallStmt { mac, style, attrs, tokens: None }))
        } else {
            // Since none of the above applied, this is an expression statement macro.
            let e = self.mk_expr(lo.to(hi), ExprKind::MacCall(mac));
            let e = self.maybe_recover_from_bad_qpath(e)?;
            let e = self.parse_expr_dot_or_call_with(e, lo, attrs)?;
            let e = self.parse_expr_assoc_with(
                0,
                LhsExpr::AlreadyParsed { expr: e, starts_statement: false },
            )?;
            StmtKind::Expr(e)
        };
        Ok(self.mk_stmt(lo.to(hi), kind))
    }

    /// Error on outer attributes in this context.
    /// Also error if the previous token was a doc comment.
    fn error_outer_attrs(&self, attrs: AttrWrapper) {
        if !attrs.is_empty()
            && let attrs = attrs.take_for_recovery(self.sess)
            && let attrs @ [.., last] = &*attrs
        {
            if last.is_doc_comment() {
                self.dcx().emit_err(errors::DocCommentDoesNotDocumentAnything {
                    span: last.span,
                    missing_comma: None,
                });
            } else if attrs.iter().any(|a| a.style == AttrStyle::Outer) {
                self.dcx().emit_err(errors::ExpectedStatementAfterOuterAttr { span: last.span });
            }
        }
    }

    fn recover_stmt_local_after_let(
        &mut self,
        lo: Span,
        attrs: AttrWrapper,
        subdiagnostic: fn(Span) -> errors::InvalidVariableDeclarationSub,
    ) -> PResult<'a, Stmt> {
        let stmt =
            self.collect_tokens_trailing_token(attrs, ForceCollect::Yes, |this, attrs| {
                let local = this.parse_local(attrs)?;
                // FIXME - maybe capture semicolon in recovery?
                Ok((
                    this.mk_stmt(lo.to(this.prev_token.span), StmtKind::Local(local)),
                    TrailingToken::None,
                ))
            })?;
        self.dcx()
            .emit_err(errors::InvalidVariableDeclaration { span: lo, sub: subdiagnostic(lo) });
        Ok(stmt)
    }

    fn parse_local_mk(
        &mut self,
        lo: Span,
        attrs: AttrWrapper,
        capture_semi: bool,
        force_collect: ForceCollect,
    ) -> PResult<'a, Stmt> {
        self.collect_tokens_trailing_token(attrs, force_collect, |this, attrs| {
            this.expect_keyword(kw::Let)?;
            let local = this.parse_local(attrs)?;
            let trailing = if capture_semi && this.token.kind == token::Semi {
                TrailingToken::Semi
            } else {
                TrailingToken::None
            };
            Ok((this.mk_stmt(lo.to(this.prev_token.span), StmtKind::Local(local)), trailing))
        })
    }

    /// Parses a local variable declaration.
    fn parse_local(&mut self, attrs: AttrVec) -> PResult<'a, P<Local>> {
        let lo = self.prev_token.span;

        if self.token.is_keyword(kw::Const) && self.look_ahead(1, |t| t.is_ident()) {
            self.dcx().emit_err(errors::ConstLetMutuallyExclusive { span: lo.to(self.token.span) });
            self.bump();
        }

        let (pat, colon) =
            self.parse_pat_before_ty(None, RecoverComma::Yes, PatternLocation::LetBinding)?;

        let (err, ty) = if colon {
            // Save the state of the parser before parsing type normally, in case there is a `:`
            // instead of an `=` typo.
            let parser_snapshot_before_type = self.clone();
            let colon_sp = self.prev_token.span;
            match self.parse_ty() {
                Ok(ty) => (None, Some(ty)),
                Err(mut err) => {
                    if let Ok(snip) = self.span_to_snippet(pat.span) {
                        err.span_label(pat.span, format!("while parsing the type for `{snip}`"));
                    }
                    // we use noexpect here because we don't actually expect Eq to be here
                    // but we are still checking for it in order to be able to handle it if
                    // it is there
                    let err = if self.check_noexpect(&token::Eq) {
                        err.emit();
                        None
                    } else {
                        // Rewind to before attempting to parse the type and continue parsing.
                        let parser_snapshot_after_type =
                            mem::replace(self, parser_snapshot_before_type);
                        Some((parser_snapshot_after_type, colon_sp, err))
                    };
                    (err, None)
                }
            }
        } else {
            (None, None)
        };
        let init = match (self.parse_initializer(err.is_some()), err) {
            (Ok(init), None) => {
                // init parsed, ty parsed
                init
            }
            (Ok(init), Some((_, colon_sp, mut err))) => {
                // init parsed, ty error
                // Could parse the type as if it were the initializer, it is likely there was a
                // typo in the code: `:` instead of `=`. Add suggestion and emit the error.
                err.span_suggestion_short(
                    colon_sp,
                    "use `=` if you meant to assign",
                    " =",
                    Applicability::MachineApplicable,
                );
                err.emit();
                // As this was parsed successfully, continue as if the code has been fixed for the
                // rest of the file. It will still fail due to the emitted error, but we avoid
                // extra noise.
                init
            }
            (Err(init_err), Some((snapshot, _, ty_err))) => {
                // init error, ty error
                init_err.cancel();
                // Couldn't parse the type nor the initializer, only raise the type error and
                // return to the parser state before parsing the type as the initializer.
                // let x: <parse_error>;
                *self = snapshot;
                return Err(ty_err);
            }
            (Err(err), None) => {
                // init error, ty parsed
                // Couldn't parse the initializer and we're not attempting to recover a failed
                // parse of the type, return the error.
                return Err(err);
            }
        };
        let kind = match init {
            None => LocalKind::Decl,
            Some(init) => {
                if self.eat_keyword(kw::Else) {
                    if self.token.is_keyword(kw::If) {
                        // `let...else if`. Emit the same error that `parse_block()` would,
                        // but explicitly point out that this pattern is not allowed.
                        let msg = "conditional `else if` is not supported for `let...else`";
                        return Err(self.error_block_no_opening_brace_msg(Cow::from(msg)));
                    }
                    let els = self.parse_block()?;
                    self.check_let_else_init_bool_expr(&init);
                    self.check_let_else_init_trailing_brace(&init);
                    LocalKind::InitElse(init, els)
                } else {
                    LocalKind::Init(init)
                }
            }
        };
        let hi = if self.token == token::Semi { self.token.span } else { self.prev_token.span };
        Ok(P(ast::Local { ty, pat, kind, id: DUMMY_NODE_ID, span: lo.to(hi), attrs, tokens: None }))
    }

    fn check_let_else_init_bool_expr(&self, init: &ast::Expr) {
        if let ast::ExprKind::Binary(op, ..) = init.kind {
            if op.node.is_lazy() {
                self.dcx().emit_err(errors::InvalidExpressionInLetElse {
                    span: init.span,
                    operator: op.node.as_str(),
                    sugg: errors::WrapInParentheses::Expression {
                        left: init.span.shrink_to_lo(),
                        right: init.span.shrink_to_hi(),
                    },
                });
            }
        }
    }

    fn check_let_else_init_trailing_brace(&self, init: &ast::Expr) {
        if let Some(trailing) = classify::expr_trailing_brace(init) {
            let sugg = match &trailing.kind {
                ExprKind::MacCall(mac) => errors::WrapInParentheses::MacroArgs {
                    left: mac.args.dspan.open,
                    right: mac.args.dspan.close,
                },
                _ => errors::WrapInParentheses::Expression {
                    left: trailing.span.shrink_to_lo(),
                    right: trailing.span.shrink_to_hi(),
                },
            };
            self.dcx().emit_err(errors::InvalidCurlyInLetElse {
                span: trailing.span.with_lo(trailing.span.hi() - BytePos(1)),
                sugg,
            });
        }
    }

    /// Parses the RHS of a local variable declaration (e.g., `= 14;`).
    fn parse_initializer(&mut self, eq_optional: bool) -> PResult<'a, Option<P<Expr>>> {
        let eq_consumed = match self.token.kind {
            token::BinOpEq(..) => {
                // Recover `let x <op>= 1` as `let x = 1`
                self.dcx()
                    .emit_err(errors::CompoundAssignmentExpressionInLet { span: self.token.span });
                self.bump();
                true
            }
            _ => self.eat(&token::Eq),
        };

        Ok(if eq_consumed || eq_optional { Some(self.parse_expr()?) } else { None })
    }

    /// Parses a block. No inner attributes are allowed.
    pub(super) fn parse_block(&mut self) -> PResult<'a, P<Block>> {
        let (attrs, block) = self.parse_inner_attrs_and_block()?;
        if let [.., last] = &*attrs {
            self.error_on_forbidden_inner_attr(
                last.span,
                super::attr::InnerAttrPolicy::Forbidden(Some(
                    InnerAttrForbiddenReason::InCodeBlock,
                )),
            );
        }
        Ok(block)
    }

    fn error_block_no_opening_brace_msg(
        &mut self,
        msg: Cow<'static, str>,
    ) -> DiagnosticBuilder<'a> {
        let sp = self.token.span;
        let mut e = self.dcx().struct_span_err(sp, msg);
        let do_not_suggest_help = self.token.is_keyword(kw::In) || self.token == token::Colon;

        // Check to see if the user has written something like
        //
        //    if (cond)
        //      bar;
        //
        // which is valid in other languages, but not Rust.
        match self.parse_stmt_without_recovery(false, ForceCollect::No) {
            // If the next token is an open brace, e.g., we have:
            //
            //     if expr other_expr {
            //        ^    ^          ^- lookahead(1) is a brace
            //        |    |- current token is not "else"
            //        |- (statement we just parsed)
            //
            // the place-inside-a-block suggestion would be more likely wrong than right.
            //
            // FIXME(compiler-errors): this should probably parse an arbitrary expr and not
            // just lookahead one token, so we can see if there's a brace after _that_,
            // since we want to protect against:
            //     `if 1 1 + 1 {` being suggested as  `if { 1 } 1 + 1 {`
            //                                            +   +
            Ok(Some(_))
                if (!self.token.is_keyword(kw::Else)
                    && self.look_ahead(1, |t| t == &token::OpenDelim(Delimiter::Brace)))
                    || do_not_suggest_help => {}
            // Do not suggest `if foo println!("") {;}` (as would be seen in test for #46836).
            Ok(Some(Stmt { kind: StmtKind::Empty, .. })) => {}
            Ok(Some(stmt)) => {
                let stmt_own_line = self.sess.source_map().is_line_before_span_empty(sp);
                let stmt_span = if stmt_own_line && self.eat(&token::Semi) {
                    // Expand the span to include the semicolon.
                    stmt.span.with_hi(self.prev_token.span.hi())
                } else {
                    stmt.span
                };
                e.multipart_suggestion(
                    "try placing this code inside a block",
                    vec![
                        (stmt_span.shrink_to_lo(), "{ ".to_string()),
                        (stmt_span.shrink_to_hi(), " }".to_string()),
                    ],
                    // Speculative; has been misleading in the past (#46836).
                    Applicability::MaybeIncorrect,
                );
            }
            Err(e) => {
                self.recover_stmt_(SemiColonMode::Break, BlockMode::Ignore);
                e.cancel();
            }
            _ => {}
        }
        e.span_label(sp, "expected `{`");
        e
    }

    fn error_block_no_opening_brace<T>(&mut self) -> PResult<'a, T> {
        let tok = super::token_descr(&self.token);
        let msg = format!("expected `{{`, found {tok}");
        Err(self.error_block_no_opening_brace_msg(Cow::from(msg)))
    }

    /// Parses a block. Inner attributes are allowed.
    pub(super) fn parse_inner_attrs_and_block(&mut self) -> PResult<'a, (AttrVec, P<Block>)> {
        self.parse_block_common(self.token.span, BlockCheckMode::Default, true)
    }

    /// Parses a block. Inner attributes are allowed.
    pub(super) fn parse_block_common(
        &mut self,
        lo: Span,
        blk_mode: BlockCheckMode,
        can_be_struct_literal: bool,
    ) -> PResult<'a, (AttrVec, P<Block>)> {
        maybe_whole!(self, NtBlock, |x| (AttrVec::new(), x));

        let maybe_ident = self.prev_token.clone();
        self.maybe_recover_unexpected_block_label();
        if !self.eat(&token::OpenDelim(Delimiter::Brace)) {
            return self.error_block_no_opening_brace();
        }

        let attrs = self.parse_inner_attributes()?;
        let tail = match self.maybe_suggest_struct_literal(
            lo,
            blk_mode,
            maybe_ident,
            can_be_struct_literal,
        ) {
            Some(tail) => tail?,
            None => self.parse_block_tail(lo, blk_mode, AttemptLocalParseRecovery::Yes)?,
        };
        Ok((attrs, tail))
    }

    /// Parses the rest of a block expression or function body.
    /// Precondition: already parsed the '{'.
    pub(crate) fn parse_block_tail(
        &mut self,
        lo: Span,
        s: BlockCheckMode,
        recover: AttemptLocalParseRecovery,
    ) -> PResult<'a, P<Block>> {
        let mut stmts = ThinVec::new();
        let mut snapshot = None;
        while !self.eat(&token::CloseDelim(Delimiter::Brace)) {
            if self.token == token::Eof {
                break;
            }
            if self.is_diff_marker(&TokenKind::BinOp(token::Shl), &TokenKind::Lt) {
                // Account for `<<<<<<<` diff markers. We can't proactively error here because
                // that can be a valid path start, so we snapshot and reparse only we've
                // encountered another parse error.
                snapshot = Some(self.create_snapshot_for_diagnostic());
            }
            let stmt = match self.parse_full_stmt(recover) {
                Err(mut err) if recover.yes() => {
                    if let Some(ref mut snapshot) = snapshot {
                        snapshot.recover_diff_marker();
                    }
                    if self.token == token::Colon {
                        // if a previous and next token of the current one is
                        // integer literal (e.g. `1:42`), it's likely a range
                        // expression for Pythonistas and we can suggest so.
                        if self.prev_token.is_integer_lit()
                            && self.may_recover()
                            && self.look_ahead(1, |token| token.is_integer_lit())
                        {
                            // FIXME(hkmatsumoto): Might be better to trigger
                            // this only when parsing an index expression.
                            err.span_suggestion_verbose(
                                self.token.span,
                                "you might have meant a range expression",
                                "..",
                                Applicability::MaybeIncorrect,
                            );
                        } else {
                            // if next token is following a colon, it's likely a path
                            // and we can suggest a path separator
                            self.bump();
                            if self.token.span.lo() == self.prev_token.span.hi() {
                                err.span_suggestion_verbose(
                                    self.prev_token.span,
                                    "maybe write a path separator here",
                                    "::",
                                    Applicability::MaybeIncorrect,
                                );
                            }
                            if self.sess.unstable_features.is_nightly_build() {
                                // FIXME(Nilstrieb): Remove this again after a few months.
                                err.note("type ascription syntax has been removed, see issue #101728 <https://github.com/rust-lang/rust/issues/101728>");
                            }
                        }
                    }

                    let guar = err.emit();
                    self.recover_stmt_(SemiColonMode::Ignore, BlockMode::Ignore);
                    Some(self.mk_stmt_err(self.token.span, guar))
                }
                Ok(stmt) => stmt,
                Err(err) => return Err(err),
            };
            if let Some(stmt) = stmt {
                stmts.push(stmt);
            } else {
                // Found only `;` or `}`.
                continue;
            };
        }
        Ok(self.mk_block(stmts, s, lo.to(self.prev_token.span)))
    }

    /// Parses a statement, including the trailing semicolon.
    pub fn parse_full_stmt(
        &mut self,
        recover: AttemptLocalParseRecovery,
    ) -> PResult<'a, Option<Stmt>> {
        // Skip looking for a trailing semicolon when we have an interpolated statement.
        maybe_whole!(self, NtStmt, |x| Some(x.into_inner()));

        let Some(mut stmt) = self.parse_stmt_without_recovery(true, ForceCollect::No)? else {
            return Ok(None);
        };

        let mut eat_semi = true;
        let mut add_semi_to_stmt = false;

        match &mut stmt.kind {
            // Expression without semicolon.
            StmtKind::Expr(expr)
                if classify::expr_requires_semi_to_be_stmt(expr)
                    && !expr.attrs.is_empty()
                    && ![token::Eof, token::Semi, token::CloseDelim(Delimiter::Brace)]
                        .contains(&self.token.kind) =>
            {
                // The user has written `#[attr] expr` which is unsupported. (#106020)
                let guar = self.attr_on_non_tail_expr(&expr);
                // We already emitted an error, so don't emit another type error
                let sp = expr.span.to(self.prev_token.span);
                *expr = self.mk_expr_err(sp, guar);
            }

            // Expression without semicolon.
            StmtKind::Expr(expr)
                if self.token != token::Eof && classify::expr_requires_semi_to_be_stmt(expr) =>
            {
                // Just check for errors and recover; do not eat semicolon yet.

                let expect_result =
                    self.expect_one_of(&[], &[token::Semi, token::CloseDelim(Delimiter::Brace)]);

                // Try to both emit a better diagnostic, and avoid further errors by replacing
                // the `expr` with `ExprKind::Err`.
                let replace_with_err = 'break_recover: {
                    match expect_result {
<<<<<<< HEAD
                        Ok(false) => None,
                        Ok(true) => {
                            // Recovered from parser, skip type error to avoid extra errors.
                            let guar = self
                                .dcx()
                                .span_delayed_bug(self.prev_token.span, "expected `;` or `}`");
                            Some(guar)
                        }
=======
                        // Recover from parser, skip type error to avoid extra errors.
                        Ok(Recovered::Yes) => true,
>>>>>>> 8c0b1fcd
                        Err(e) => {
                            if self.recover_colon_as_semi() {
                                // recover_colon_as_semi has already emitted a nicer error.
                                e.delay_as_bug();
                                add_semi_to_stmt = true;
                                eat_semi = false;

                                break 'break_recover None;
                            }

                            match &expr.kind {
                                ExprKind::Path(None, ast::Path { segments, .. })
                                    if segments.len() == 1 =>
                                {
                                    if self.token == token::Colon
                                        && self.look_ahead(1, |token| {
                                            token.is_whole_block()
                                                || matches!(
                                                    token.kind,
                                                    token::Ident(
                                                        kw::For | kw::Loop | kw::While,
                                                        token::IdentIsRaw::No
                                                    ) | token::OpenDelim(Delimiter::Brace)
                                                )
                                        })
                                    {
                                        let snapshot = self.create_snapshot_for_diagnostic();
                                        let label = Label {
                                            ident: Ident::from_str_and_span(
                                                &format!("'{}", segments[0].ident),
                                                segments[0].ident.span,
                                            ),
                                        };
                                        match self.parse_expr_labeled(label, false) {
                                            Ok(labeled_expr) => {
                                                e.cancel();
                                                self.dcx().emit_err(MalformedLoopLabel {
                                                    span: label.ident.span,
                                                    correct_label: label.ident,
                                                });
                                                *expr = labeled_expr;
                                                break 'break_recover None;
                                            }
                                            Err(err) => {
                                                err.cancel();
                                                self.restore_snapshot(snapshot);
                                            }
                                        }
                                    }
                                }
                                _ => {}
                            }

                            let guar =
                                self.check_mistyped_turbofish_with_multiple_type_params(e, expr);

                            Some(if recover.no() {
                                guar?
                            } else {
                                guar.unwrap_or_else(|e| {
                                    let guar = e.emit();
                                    self.recover_stmt();
                                    guar
                                })
                            })
                        }
<<<<<<< HEAD
=======
                        Ok(Recovered::No) => false,
>>>>>>> 8c0b1fcd
                    }
                };

                if let Some(guar) = replace_with_err {
                    // We already emitted an error, so don't emit another type error
                    let sp = expr.span.to(self.prev_token.span);
                    *expr = self.mk_expr_err(sp, guar);
                }
            }
            StmtKind::Expr(_) | StmtKind::MacCall(_) => {}
            StmtKind::Local(local) if let Err(e) = self.expect_semi() => {
                // We might be at the `,` in `let x = foo<bar, baz>;`. Try to recover.
                match &mut local.kind {
                    LocalKind::Init(expr) | LocalKind::InitElse(expr, _) => {
                        self.check_mistyped_turbofish_with_multiple_type_params(e, expr)?;
                        // We found `foo<bar, baz>`, have we fully recovered?
                        self.expect_semi()?;
                    }
                    LocalKind::Decl => return Err(e),
                }
                eat_semi = false;
            }
            StmtKind::Empty | StmtKind::Item(_) | StmtKind::Local(_) | StmtKind::Semi(_) => {
                eat_semi = false
            }
        }

        if add_semi_to_stmt || (eat_semi && self.eat(&token::Semi)) {
            stmt = stmt.add_trailing_semicolon();
        }

        stmt.span = stmt.span.to(self.prev_token.span);
        Ok(Some(stmt))
    }

    pub(super) fn mk_block(
        &self,
        stmts: ThinVec<Stmt>,
        rules: BlockCheckMode,
        span: Span,
    ) -> P<Block> {
        P(Block {
            stmts,
            id: DUMMY_NODE_ID,
            rules,
            span,
            tokens: None,
            could_be_bare_literal: false,
        })
    }

    pub(super) fn mk_stmt(&self, span: Span, kind: StmtKind) -> Stmt {
        Stmt { id: DUMMY_NODE_ID, kind, span }
    }

    pub(super) fn mk_stmt_err(&self, span: Span, guar: ErrorGuaranteed) -> Stmt {
        self.mk_stmt(span, StmtKind::Expr(self.mk_expr_err(span, guar)))
    }

    pub(super) fn mk_block_err(&self, span: Span, guar: ErrorGuaranteed) -> P<Block> {
        self.mk_block(thin_vec![self.mk_stmt_err(span, guar)], BlockCheckMode::Default, span)
    }
}<|MERGE_RESOLUTION|>--- conflicted
+++ resolved
@@ -670,19 +670,14 @@
                 // the `expr` with `ExprKind::Err`.
                 let replace_with_err = 'break_recover: {
                     match expect_result {
-<<<<<<< HEAD
-                        Ok(false) => None,
-                        Ok(true) => {
+                        Ok(Recovered::No) => None,
+                        Ok(Recovered::Yes) => {
                             // Recovered from parser, skip type error to avoid extra errors.
                             let guar = self
                                 .dcx()
                                 .span_delayed_bug(self.prev_token.span, "expected `;` or `}`");
                             Some(guar)
                         }
-=======
-                        // Recover from parser, skip type error to avoid extra errors.
-                        Ok(Recovered::Yes) => true,
->>>>>>> 8c0b1fcd
                         Err(e) => {
                             if self.recover_colon_as_semi() {
                                 // recover_colon_as_semi has already emitted a nicer error.
@@ -749,10 +744,6 @@
                                 })
                             })
                         }
-<<<<<<< HEAD
-=======
-                        Ok(Recovered::No) => false,
->>>>>>> 8c0b1fcd
                     }
                 };
 
