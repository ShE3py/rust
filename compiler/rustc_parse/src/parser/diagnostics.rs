--- conflicted
+++ resolved
@@ -1494,18 +1494,11 @@
 
                         // If it looks like a genuine attempt to chain operators (as opposed to a
                         // misformatted turbofish, for instance), suggest a correct form.
-<<<<<<< HEAD
-                        if self.attempt_chained_comparison_suggestion(&mut err, inner_op, outer_op)
-                        {
-                            let guar = self.dcx().emit_err(err);
-                            mk_err_expr(self, inner_op.span.to(self.prev_token.span), guar)
-=======
                         let recovered = self
                             .attempt_chained_comparison_suggestion(&mut err, inner_op, outer_op);
                         if matches!(recovered, Recovered::Yes) {
-                            self.dcx().emit_err(err);
-                            mk_err_expr(self, inner_op.span.to(self.prev_token.span))
->>>>>>> 8c0b1fcd
+                            let guar = self.dcx().emit_err(err);
+                            mk_err_expr(self, inner_op.span.to(self.prev_token.span), guar)
                         } else {
                             // These cases cause too many knock-down errors, bail out (#61329).
                             Err(self.dcx().create_err(err))
@@ -1514,15 +1507,9 @@
                 }
                 let recover =
                     self.attempt_chained_comparison_suggestion(&mut err, inner_op, outer_op);
-<<<<<<< HEAD
                 let guar = self.dcx().emit_err(err);
-                if recover {
+                if matches!(recover, Recovered::Yes) {
                     return mk_err_expr(self, inner_op.span.to(self.prev_token.span), guar);
-=======
-                self.dcx().emit_err(err);
-                if matches!(recover, Recovered::Yes) {
-                    return mk_err_expr(self, inner_op.span.to(self.prev_token.span));
->>>>>>> 8c0b1fcd
                 }
             }
             _ => {}
