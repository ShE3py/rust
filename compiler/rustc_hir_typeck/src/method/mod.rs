--- conflicted
+++ resolved
@@ -473,13 +473,9 @@
             tcx,
             obligation.cause,
             self.param_env,
-<<<<<<< HEAD
-            ty::Binder::dummy(ty::PredicateKind::Clause(ty::Clause::WellFormed(method_ty.into()))),
-=======
             ty::Binder::dummy(ty::PredicateKind::Clause(ty::ClauseKind::WellFormed(
                 method_ty.into(),
             ))),
->>>>>>> 0faea772
         ));
 
         let callee = MethodCallee { def_id, substs, sig: fn_sig };
