fn main() {
    class foo {
      let _x: comm::port<()>;
      new(x: comm::port<()>) { self._x = x; }
      drop {}
    }
   
    let x = ~mut some(foo(comm::port()));

<<<<<<< HEAD
    do task::spawn |move x| { //! ERROR not a sendable value
=======
    task::spawn {|move x| //~ ERROR not a sendable value
>>>>>>> 29eb788b
        let mut y = none;
        *x <-> y;
        log(error, y);
    }
}<|MERGE_RESOLUTION|>--- conflicted
+++ resolved
@@ -7,11 +7,7 @@
    
     let x = ~mut some(foo(comm::port()));
 
-<<<<<<< HEAD
-    do task::spawn |move x| { //! ERROR not a sendable value
-=======
-    task::spawn {|move x| //~ ERROR not a sendable value
->>>>>>> 29eb788b
+    do task::spawn |move x| { //~ ERROR not a sendable value
         let mut y = none;
         *x <-> y;
         log(error, y);
