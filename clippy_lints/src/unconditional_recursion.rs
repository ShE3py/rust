use clippy_utils::diagnostics::span_lint_and_then;
use clippy_utils::{expr_or_init, get_trait_def_id, path_def_id};
use rustc_ast::BinOpKind;
use rustc_data_structures::fx::FxHashMap;
use rustc_hir as hir;
use rustc_hir::def::{DefKind, Res};
use rustc_hir::def_id::{DefId, LocalDefId};
use rustc_hir::intravisit::{walk_body, walk_expr, FnKind, Visitor};
use rustc_hir::{Body, Expr, ExprKind, FnDecl, HirId, Item, ItemKind, Node, QPath, TyKind};
use rustc_hir_analysis::hir_ty_to_ty;
use rustc_lint::{LateContext, LateLintPass};
use rustc_middle::hir::map::Map;
use rustc_middle::hir::nested_filter;
use rustc_middle::ty::{self, AssocKind, Ty, TyCtxt};
use rustc_session::impl_lint_pass;
use rustc_span::symbol::{kw, Ident};
use rustc_span::{sym, Span};
use rustc_trait_selection::traits::error_reporting::suggestions::ReturnsVisitor;

declare_clippy_lint! {
    /// ### What it does
    /// Checks that there isn't an infinite recursion in `PartialEq` trait
    /// implementation.
    ///
    /// ### Why is this bad?
    /// This is a hard to find infinite recursion which will crashing any code
    /// using it.
    ///
    /// ### Example
    /// ```no_run
    /// enum Foo {
    ///     A,
    ///     B,
    /// }
    ///
    /// impl PartialEq for Foo {
    ///     fn eq(&self, other: &Self) -> bool {
    ///         self == other // bad!
    ///     }
    /// }
    /// ```
    /// Use instead:
    ///
    /// In such cases, either use `#[derive(PartialEq)]` or don't implement it.
    #[clippy::version = "1.76.0"]
    pub UNCONDITIONAL_RECURSION,
    suspicious,
    "detect unconditional recursion in some traits implementation"
}

#[derive(Default)]
pub struct UnconditionalRecursion {
    /// The key is the `DefId` of the type implementing the `Default` trait and the value is the
    /// `DefId` of the return call.
    default_impl_for_type: FxHashMap<DefId, DefId>,
}

impl_lint_pass!(UnconditionalRecursion => [UNCONDITIONAL_RECURSION]);

fn span_error(cx: &LateContext<'_>, method_span: Span, expr: &Expr<'_>) {
    span_lint_and_then(
        cx,
        UNCONDITIONAL_RECURSION,
        method_span,
        "function cannot return without recursing",
        |diag| {
            diag.span_note(expr.span, "recursive call site");
        },
    );
}

fn get_ty_def_id(ty: Ty<'_>) -> Option<DefId> {
    match ty.peel_refs().kind() {
        ty::Adt(adt, _) => Some(adt.did()),
        ty::Foreign(def_id) => Some(*def_id),
        _ => None,
    }
}

<<<<<<< HEAD
fn get_hir_ty_def_id<'tcx>(tcx: TyCtxt<'tcx>, hir_ty: rustc_hir::Ty<'tcx>) -> Option<DefId> {
=======
fn get_hir_ty_def_id(tcx: TyCtxt<'_>, hir_ty: rustc_hir::Ty<'_>) -> Option<DefId> {
>>>>>>> 8a17125d
    let TyKind::Path(qpath) = hir_ty.kind else { return None };
    match qpath {
        QPath::Resolved(_, path) => path.res.opt_def_id(),
        QPath::TypeRelative(_, _) => {
            let ty = hir_ty_to_ty(tcx, &hir_ty);

            match ty.kind() {
                ty::Alias(ty::Projection, proj) => {
                    Res::<HirId>::Def(DefKind::Trait, proj.trait_ref(tcx).def_id).opt_def_id()
                },
                _ => None,
            }
        },
        QPath::LangItem(..) => None,
    }
}

fn get_return_calls_in_body<'tcx>(body: &'tcx Body<'tcx>) -> Vec<&'tcx Expr<'tcx>> {
    let mut visitor = ReturnsVisitor::default();

    visitor.visit_body(body);
    visitor.returns
}

fn has_conditional_return(body: &Body<'_>, expr: &Expr<'_>) -> bool {
    match get_return_calls_in_body(body).as_slice() {
        [] => false,
        [return_expr] => return_expr.hir_id != expr.hir_id,
        _ => true,
    }
}

fn get_impl_trait_def_id(cx: &LateContext<'_>, method_def_id: LocalDefId) -> Option<DefId> {
    let hir_id = cx.tcx.local_def_id_to_hir_id(method_def_id);
    if let Some((
        _,
        Node::Item(Item {
            kind: ItemKind::Impl(impl_),
            owner_id,
            ..
        }),
    )) = cx.tcx.hir().parent_iter(hir_id).next()
        // We exclude `impl` blocks generated from rustc's proc macros.
        && !cx.tcx.has_attr(*owner_id, sym::automatically_derived)
        // It is a implementation of a trait.
        && let Some(trait_) = impl_.of_trait
    {
        trait_.trait_def_id()
    } else {
        None
    }
}

#[allow(clippy::unnecessary_def_path)]
fn check_partial_eq(cx: &LateContext<'_>, method_span: Span, method_def_id: LocalDefId, name: Ident, expr: &Expr<'_>) {
    let args = cx
        .tcx
        .instantiate_bound_regions_with_erased(cx.tcx.fn_sig(method_def_id).skip_binder())
        .inputs();
    // That has two arguments.
    if let [self_arg, other_arg] = args
        && let Some(self_arg) = get_ty_def_id(*self_arg)
        && let Some(other_arg) = get_ty_def_id(*other_arg)
        // The two arguments are of the same type.
        && self_arg == other_arg
        && let Some(trait_def_id) = get_impl_trait_def_id(cx, method_def_id)
        // The trait is `PartialEq`.
        && Some(trait_def_id) == get_trait_def_id(cx, &["core", "cmp", "PartialEq"])
    {
        let to_check_op = if name.name == sym::eq {
            BinOpKind::Eq
        } else {
            BinOpKind::Ne
        };
        let is_bad = match expr.kind {
            ExprKind::Binary(op, left, right) if op.node == to_check_op => {
                // Then we check if the left-hand element is of the same type as `self`.
                if let Some(left_ty) = cx.typeck_results().expr_ty_opt(left)
                    && let Some(left_id) = get_ty_def_id(left_ty)
                    && self_arg == left_id
                    && let Some(right_ty) = cx.typeck_results().expr_ty_opt(right)
                    && let Some(right_id) = get_ty_def_id(right_ty)
                    && other_arg == right_id
                {
                    true
                } else {
                    false
                }
            },
<<<<<<< HEAD
            ExprKind::MethodCall(segment, _receiver, &[_arg], _) if segment.ident.name == name.name => {
=======
            ExprKind::MethodCall(segment, receiver, &[_arg], _) if segment.ident.name == name.name => {
                if let Some(ty) = cx.typeck_results().expr_ty_opt(receiver)
                    && let Some(ty_id) = get_ty_def_id(ty)
                    && self_arg != ty_id
                {
                    // Since this called on a different type, the lint should not be
                    // triggered here.
                    return;
                }
>>>>>>> 8a17125d
                if let Some(fn_id) = cx.typeck_results().type_dependent_def_id(expr.hir_id)
                    && let Some(trait_id) = cx.tcx.trait_of_item(fn_id)
                    && trait_id == trait_def_id
                {
                    true
                } else {
                    false
                }
            },
            _ => false,
        };
        if is_bad {
            span_error(cx, method_span, expr);
        }
    }
}

#[allow(clippy::unnecessary_def_path)]
fn check_to_string(cx: &LateContext<'_>, method_span: Span, method_def_id: LocalDefId, name: Ident, expr: &Expr<'_>) {
    let args = cx
        .tcx
        .instantiate_bound_regions_with_erased(cx.tcx.fn_sig(method_def_id).skip_binder())
        .inputs();
    // That has one argument.
    if let [_self_arg] = args
        && let hir_id = cx.tcx.local_def_id_to_hir_id(method_def_id)
        && let Some((
            _,
            Node::Item(Item {
                kind: ItemKind::Impl(impl_),
                owner_id,
                ..
            }),
        )) = cx.tcx.hir().parent_iter(hir_id).next()
        // We exclude `impl` blocks generated from rustc's proc macros.
        && !cx.tcx.has_attr(*owner_id, sym::automatically_derived)
        // It is a implementation of a trait.
        && let Some(trait_) = impl_.of_trait
        && let Some(trait_def_id) = trait_.trait_def_id()
        // The trait is `ToString`.
        && Some(trait_def_id) == get_trait_def_id(cx, &["alloc", "string", "ToString"])
    {
        let is_bad = match expr.kind {
            ExprKind::MethodCall(segment, _receiver, &[_arg], _) if segment.ident.name == name.name => {
                if let Some(fn_id) = cx.typeck_results().type_dependent_def_id(expr.hir_id)
                    && let Some(trait_id) = cx.tcx.trait_of_item(fn_id)
                    && trait_id == trait_def_id
                {
                    true
                } else {
                    false
                }
            },
            _ => false,
        };
        if is_bad {
            span_error(cx, method_span, expr);
        }
    }
}

<<<<<<< HEAD
fn is_default_method_on_current_ty<'tcx>(tcx: TyCtxt<'tcx>, qpath: QPath<'tcx>, implemented_ty_id: DefId) -> bool {
=======
fn is_default_method_on_current_ty(tcx: TyCtxt<'_>, qpath: QPath<'_>, implemented_ty_id: DefId) -> bool {
>>>>>>> 8a17125d
    match qpath {
        QPath::Resolved(_, path) => match path.segments {
            [first, .., last] => last.ident.name == kw::Default && first.res.opt_def_id() == Some(implemented_ty_id),
            _ => false,
        },
        QPath::TypeRelative(ty, segment) => {
            if segment.ident.name != kw::Default {
                return false;
            }
            if matches!(
                ty.kind,
                TyKind::Path(QPath::Resolved(
                    _,
                    hir::Path {
                        res: Res::SelfTyAlias { .. },
                        ..
                    },
                ))
            ) {
                return true;
            }
            get_hir_ty_def_id(tcx, *ty) == Some(implemented_ty_id)
        },
        QPath::LangItem(..) => false,
    }
}

struct CheckCalls<'a, 'tcx> {
    cx: &'a LateContext<'tcx>,
    map: Map<'tcx>,
    implemented_ty_id: DefId,
    found_default_call: bool,
    method_span: Span,
}

impl<'a, 'tcx> Visitor<'tcx> for CheckCalls<'a, 'tcx>
where
    'tcx: 'a,
{
    type NestedFilter = nested_filter::OnlyBodies;

    fn nested_visit_map(&mut self) -> Self::Map {
        self.map
    }

    #[allow(clippy::unnecessary_def_path)]
    fn visit_expr(&mut self, expr: &'tcx Expr<'tcx>) {
        if self.found_default_call {
            return;
        }
        walk_expr(self, expr);

        if let ExprKind::Call(f, _) = expr.kind
            && let ExprKind::Path(qpath) = f.kind
            && is_default_method_on_current_ty(self.cx.tcx, qpath, self.implemented_ty_id)
            && let Some(method_def_id) = path_def_id(self.cx, f)
            && let Some(trait_def_id) = self.cx.tcx.trait_of_item(method_def_id)
            && Some(trait_def_id) == get_trait_def_id(self.cx, &["core", "default", "Default"])
        {
            self.found_default_call = true;
            span_error(self.cx, self.method_span, expr);
        }
    }
}

impl UnconditionalRecursion {
    #[allow(clippy::unnecessary_def_path)]
    fn init_default_impl_for_type_if_needed(&mut self, cx: &LateContext<'_>) {
        if self.default_impl_for_type.is_empty()
            && let Some(default_trait_id) = get_trait_def_id(cx, &["core", "default", "Default"])
        {
            let impls = cx.tcx.trait_impls_of(default_trait_id);
            for (ty, impl_def_ids) in impls.non_blanket_impls() {
                let Some(self_def_id) = ty.def() else { continue };
                for impl_def_id in impl_def_ids {
                    if !cx.tcx.has_attr(*impl_def_id, sym::automatically_derived) &&
                        let Some(assoc_item) = cx
                            .tcx
                            .associated_items(impl_def_id)
                            .in_definition_order()
                            // We're not interested in foreign implementations of the `Default` trait.
                            .find(|item| {
                                item.kind == AssocKind::Fn && item.def_id.is_local() && item.name == kw::Default
                            })
                        && let Some(body_node) = cx.tcx.hir().get_if_local(assoc_item.def_id)
                        && let Some(body_id) = body_node.body_id()
                        && let body = cx.tcx.hir().body(body_id)
                        // We don't want to keep it if it has conditional return.
                        && let [return_expr] = get_return_calls_in_body(body).as_slice()
                        && let ExprKind::Call(call_expr, _) = return_expr.kind
                        // We need to use typeck here to infer the actual function being called.
                        && let body_def_id = cx.tcx.hir().enclosing_body_owner(call_expr.hir_id)
                        && let Some(body_owner) = cx.tcx.hir().maybe_body_owned_by(body_def_id)
                        && let typeck = cx.tcx.typeck_body(body_owner)
                        && let Some(call_def_id) = typeck.type_dependent_def_id(call_expr.hir_id)
                    {
                        self.default_impl_for_type.insert(self_def_id, call_def_id);
                    }
                }
            }
        }
    }

    fn check_default_new<'tcx>(
        &mut self,
        cx: &LateContext<'tcx>,
        decl: &FnDecl<'tcx>,
        body: &'tcx Body<'tcx>,
        method_span: Span,
        method_def_id: LocalDefId,
    ) {
        // We're only interested into static methods.
        if decl.implicit_self.has_implicit_self() {
            return;
        }
        // We don't check trait implementations.
        if get_impl_trait_def_id(cx, method_def_id).is_some() {
            return;
        }

        let hir_id = cx.tcx.local_def_id_to_hir_id(method_def_id);
        if let Some((
            _,
            Node::Item(Item {
                kind: ItemKind::Impl(impl_),
                ..
            }),
        )) = cx.tcx.hir().parent_iter(hir_id).next()
            && let Some(implemented_ty_id) = get_hir_ty_def_id(cx.tcx, *impl_.self_ty)
            && {
                self.init_default_impl_for_type_if_needed(cx);
                true
            }
            && let Some(return_def_id) = self.default_impl_for_type.get(&implemented_ty_id)
            && method_def_id.to_def_id() == *return_def_id
        {
            let mut c = CheckCalls {
                cx,
                map: cx.tcx.hir(),
                implemented_ty_id,
                found_default_call: false,
                method_span,
            };
            walk_body(&mut c, body);
        }
    }
}

impl<'tcx> LateLintPass<'tcx> for UnconditionalRecursion {
    fn check_fn(
        &mut self,
        cx: &LateContext<'tcx>,
        kind: FnKind<'tcx>,
        decl: &'tcx FnDecl<'tcx>,
        body: &'tcx Body<'tcx>,
        method_span: Span,
        method_def_id: LocalDefId,
    ) {
        // If the function is a method...
        if let FnKind::Method(name, _) = kind
            && let expr = expr_or_init(cx, body.value).peel_blocks()
            // Doesn't have a conditional return.
            && !has_conditional_return(body, expr)
        {
            if name.name == sym::eq || name.name == sym::ne {
                check_partial_eq(cx, method_span, method_def_id, name, expr);
            } else if name.name == sym::to_string {
                check_to_string(cx, method_span, method_def_id, name, expr);
            }
            self.check_default_new(cx, decl, body, method_span, method_def_id);
        }
    }
}<|MERGE_RESOLUTION|>--- conflicted
+++ resolved
@@ -77,11 +77,7 @@
     }
 }
 
-<<<<<<< HEAD
 fn get_hir_ty_def_id<'tcx>(tcx: TyCtxt<'tcx>, hir_ty: rustc_hir::Ty<'tcx>) -> Option<DefId> {
-=======
-fn get_hir_ty_def_id(tcx: TyCtxt<'_>, hir_ty: rustc_hir::Ty<'_>) -> Option<DefId> {
->>>>>>> 8a17125d
     let TyKind::Path(qpath) = hir_ty.kind else { return None };
     match qpath {
         QPath::Resolved(_, path) => path.res.opt_def_id(),
@@ -171,9 +167,6 @@
                     false
                 }
             },
-<<<<<<< HEAD
-            ExprKind::MethodCall(segment, _receiver, &[_arg], _) if segment.ident.name == name.name => {
-=======
             ExprKind::MethodCall(segment, receiver, &[_arg], _) if segment.ident.name == name.name => {
                 if let Some(ty) = cx.typeck_results().expr_ty_opt(receiver)
                     && let Some(ty_id) = get_ty_def_id(ty)
@@ -183,7 +176,6 @@
                     // triggered here.
                     return;
                 }
->>>>>>> 8a17125d
                 if let Some(fn_id) = cx.typeck_results().type_dependent_def_id(expr.hir_id)
                     && let Some(trait_id) = cx.tcx.trait_of_item(fn_id)
                     && trait_id == trait_def_id
@@ -245,11 +237,7 @@
     }
 }
 
-<<<<<<< HEAD
 fn is_default_method_on_current_ty<'tcx>(tcx: TyCtxt<'tcx>, qpath: QPath<'tcx>, implemented_ty_id: DefId) -> bool {
-=======
-fn is_default_method_on_current_ty(tcx: TyCtxt<'_>, qpath: QPath<'_>, implemented_ty_id: DefId) -> bool {
->>>>>>> 8a17125d
     match qpath {
         QPath::Resolved(_, path) => match path.segments {
             [first, .., last] => last.ident.name == kw::Default && first.res.opt_def_id() == Some(implemented_ty_id),
