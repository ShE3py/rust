mod bind_instead_of_map;
mod bytes_nth;
mod chars_cmp;
mod chars_cmp_with_unwrap;
mod chars_last_cmp;
mod chars_last_cmp_with_unwrap;
mod chars_next_cmp;
mod chars_next_cmp_with_unwrap;
mod clone_on_copy;
mod clone_on_ref_ptr;
mod cloned_instead_of_copied;
mod err_expect;
mod expect_fun_call;
mod expect_used;
mod extend_with_drain;
mod filetype_is_file;
mod filter_map;
mod filter_map_identity;
mod filter_map_next;
mod filter_next;
mod flat_map_identity;
mod flat_map_option;
mod from_iter_instead_of_collect;
mod get_unwrap;
mod implicit_clone;
mod inefficient_to_string;
mod inspect_for_each;
mod into_iter_on_ref;
mod is_digit_ascii_radix;
mod iter_cloned_collect;
mod iter_count;
mod iter_next_slice;
mod iter_nth;
mod iter_nth_zero;
mod iter_overeager_cloned;
mod iter_skip_next;
mod iter_with_drain;
mod iterator_step_by_zero;
mod manual_saturating_arithmetic;
mod manual_str_repeat;
mod map_collect_result_unit;
mod map_flatten;
mod map_identity;
mod map_unwrap_or;
mod needless_option_as_deref;
mod needless_option_take;
mod ok_expect;
mod option_as_ref_deref;
mod option_map_or_none;
mod option_map_unwrap_or;
mod or_fun_call;
mod or_then_unwrap;
mod search_is_some;
mod single_char_add_str;
mod single_char_insert_string;
mod single_char_pattern;
mod single_char_push_string;
mod skip_while_next;
mod str_splitn;
mod string_extend_chars;
mod suspicious_map;
mod suspicious_splitn;
mod uninit_assumed_init;
mod unnecessary_filter_map;
mod unnecessary_fold;
mod unnecessary_iter_cloned;
mod unnecessary_join;
mod unnecessary_lazy_eval;
mod unnecessary_to_owned;
mod unwrap_or_else_default;
mod unwrap_used;
mod useless_asref;
mod utils;
mod wrong_self_convention;
mod zst_offset;

use bind_instead_of_map::BindInsteadOfMap;
use clippy_utils::consts::{constant, Constant};
use clippy_utils::diagnostics::{span_lint, span_lint_and_help};
use clippy_utils::ty::{contains_adt_constructor, contains_ty, implements_trait, is_copy, is_type_diagnostic_item};
use clippy_utils::{contains_return, get_trait_def_id, iter_input_pats, meets_msrv, msrvs, paths, return_ty};
use if_chain::if_chain;
use rustc_hir as hir;
use rustc_hir::def::Res;
use rustc_hir::{Expr, ExprKind, PrimTy, QPath, TraitItem, TraitItemKind};
use rustc_lint::{LateContext, LateLintPass, LintContext};
use rustc_middle::lint::in_external_macro;
use rustc_middle::ty::{self, TraitRef, Ty};
use rustc_semver::RustcVersion;
use rustc_session::{declare_tool_lint, impl_lint_pass};
use rustc_span::{sym, Span};
use rustc_typeck::hir_ty_to_ty;

declare_clippy_lint! {
    /// ### What it does
    /// Checks for usages of `cloned()` on an `Iterator` or `Option` where
    /// `copied()` could be used instead.
    ///
    /// ### Why is this bad?
    /// `copied()` is better because it guarantees that the type being cloned
    /// implements `Copy`.
    ///
    /// ### Example
    /// ```rust
    /// [1, 2, 3].iter().cloned();
    /// ```
    /// Use instead:
    /// ```rust
    /// [1, 2, 3].iter().copied();
    /// ```
    #[clippy::version = "1.53.0"]
    pub CLONED_INSTEAD_OF_COPIED,
    pedantic,
    "used `cloned` where `copied` could be used instead"
}

declare_clippy_lint! {
    /// ### What it does
    /// Checks for usage of `_.cloned().<func>()` where call to `.cloned()` can be postponed.
    ///
    /// ### Why is this bad?
    /// It's often inefficient to clone all elements of an iterator, when eventually, only some
    /// of them will be consumed.
    ///
    /// ### Examples
    /// ```rust
    /// # let vec = vec!["string".to_string()];
    ///
    /// // Bad
    /// vec.iter().cloned().take(10);
    ///
    /// // Good
    /// vec.iter().take(10).cloned();
    ///
    /// // Bad
    /// vec.iter().cloned().last();
    ///
    /// // Good
    /// vec.iter().last().cloned();
    ///
    /// ```
    /// ### Known Problems
    /// This `lint` removes the side of effect of cloning items in the iterator.
    /// A code that relies on that side-effect could fail.
    ///
    #[clippy::version = "1.59.0"]
    pub ITER_OVEREAGER_CLONED,
    perf,
    "using `cloned()` early with `Iterator::iter()` can lead to some performance inefficiencies"
}

declare_clippy_lint! {
    /// ### What it does
    /// Checks for usages of `Iterator::flat_map()` where `filter_map()` could be
    /// used instead.
    ///
    /// ### Why is this bad?
    /// When applicable, `filter_map()` is more clear since it shows that
    /// `Option` is used to produce 0 or 1 items.
    ///
    /// ### Example
    /// ```rust
    /// let nums: Vec<i32> = ["1", "2", "whee!"].iter().flat_map(|x| x.parse().ok()).collect();
    /// ```
    /// Use instead:
    /// ```rust
    /// let nums: Vec<i32> = ["1", "2", "whee!"].iter().filter_map(|x| x.parse().ok()).collect();
    /// ```
    #[clippy::version = "1.53.0"]
    pub FLAT_MAP_OPTION,
    pedantic,
    "used `flat_map` where `filter_map` could be used instead"
}

declare_clippy_lint! {
    /// ### What it does
    /// Checks for `.unwrap()` calls on `Option`s and on `Result`s.
    ///
    /// ### Why is this bad?
    /// It is better to handle the `None` or `Err` case,
    /// or at least call `.expect(_)` with a more helpful message. Still, for a lot of
    /// quick-and-dirty code, `unwrap` is a good choice, which is why this lint is
    /// `Allow` by default.
    ///
    /// `result.unwrap()` will let the thread panic on `Err` values.
    /// Normally, you want to implement more sophisticated error handling,
    /// and propagate errors upwards with `?` operator.
    ///
    /// Even if you want to panic on errors, not all `Error`s implement good
    /// messages on display. Therefore, it may be beneficial to look at the places
    /// where they may get displayed. Activate this lint to do just that.
    ///
    /// ### Examples
    /// ```rust
    /// # let opt = Some(1);
    ///
    /// // Bad
    /// opt.unwrap();
    ///
    /// // Good
    /// opt.expect("more helpful message");
    /// ```
    ///
    /// // or
    ///
    /// ```rust
    /// # let res: Result<usize, ()> = Ok(1);
    ///
    /// // Bad
    /// res.unwrap();
    ///
    /// // Good
    /// res.expect("more helpful message");
    /// ```
    #[clippy::version = "1.45.0"]
    pub UNWRAP_USED,
    restriction,
    "using `.unwrap()` on `Result` or `Option`, which should at least get a better message using `expect()`"
}

declare_clippy_lint! {
    /// ### What it does
    /// Checks for `.expect()` calls on `Option`s and `Result`s.
    ///
    /// ### Why is this bad?
    /// Usually it is better to handle the `None` or `Err` case.
    /// Still, for a lot of quick-and-dirty code, `expect` is a good choice, which is why
    /// this lint is `Allow` by default.
    ///
    /// `result.expect()` will let the thread panic on `Err`
    /// values. Normally, you want to implement more sophisticated error handling,
    /// and propagate errors upwards with `?` operator.
    ///
    /// ### Examples
    /// ```rust,ignore
    /// # let opt = Some(1);
    ///
    /// // Bad
    /// opt.expect("one");
    ///
    /// // Good
    /// let opt = Some(1);
    /// opt?;
    /// ```
    ///
    /// // or
    ///
    /// ```rust
    /// # let res: Result<usize, ()> = Ok(1);
    ///
    /// // Bad
    /// res.expect("one");
    ///
    /// // Good
    /// res?;
    /// # Ok::<(), ()>(())
    /// ```
    #[clippy::version = "1.45.0"]
    pub EXPECT_USED,
    restriction,
    "using `.expect()` on `Result` or `Option`, which might be better handled"
}

declare_clippy_lint! {
    /// ### What it does
    /// Checks for methods that should live in a trait
    /// implementation of a `std` trait (see [llogiq's blog
    /// post](http://llogiq.github.io/2015/07/30/traits.html) for further
    /// information) instead of an inherent implementation.
    ///
    /// ### Why is this bad?
    /// Implementing the traits improve ergonomics for users of
    /// the code, often with very little cost. Also people seeing a `mul(...)`
    /// method
    /// may expect `*` to work equally, so you should have good reason to disappoint
    /// them.
    ///
    /// ### Example
    /// ```rust
    /// struct X;
    /// impl X {
    ///     fn add(&self, other: &X) -> X {
    ///         // ..
    /// # X
    ///     }
    /// }
    /// ```
    #[clippy::version = "pre 1.29.0"]
    pub SHOULD_IMPLEMENT_TRAIT,
    style,
    "defining a method that should be implementing a std trait"
}

declare_clippy_lint! {
    /// ### What it does
    /// Checks for methods with certain name prefixes and which
    /// doesn't match how self is taken. The actual rules are:
    ///
    /// |Prefix |Postfix     |`self` taken                   | `self` type  |
    /// |-------|------------|-------------------------------|--------------|
    /// |`as_`  | none       |`&self` or `&mut self`         | any          |
    /// |`from_`| none       | none                          | any          |
    /// |`into_`| none       |`self`                         | any          |
    /// |`is_`  | none       |`&mut self` or `&self` or none | any          |
    /// |`to_`  | `_mut`     |`&mut self`                    | any          |
    /// |`to_`  | not `_mut` |`self`                         | `Copy`       |
    /// |`to_`  | not `_mut` |`&self`                        | not `Copy`   |
    ///
    /// Note: Clippy doesn't trigger methods with `to_` prefix in:
    /// - Traits definition.
    /// Clippy can not tell if a type that implements a trait is `Copy` or not.
    /// - Traits implementation, when `&self` is taken.
    /// The method signature is controlled by the trait and often `&self` is required for all types that implement the trait
    /// (see e.g. the `std::string::ToString` trait).
    ///
    /// Clippy allows `Pin<&Self>` and `Pin<&mut Self>` if `&self` and `&mut self` is required.
    ///
    /// Please find more info here:
    /// https://rust-lang.github.io/api-guidelines/naming.html#ad-hoc-conversions-follow-as_-to_-into_-conventions-c-conv
    ///
    /// ### Why is this bad?
    /// Consistency breeds readability. If you follow the
    /// conventions, your users won't be surprised that they, e.g., need to supply a
    /// mutable reference to a `as_..` function.
    ///
    /// ### Example
    /// ```rust
    /// # struct X;
    /// impl X {
    ///     fn as_str(self) -> &'static str {
    ///         // ..
    /// # ""
    ///     }
    /// }
    /// ```
    #[clippy::version = "pre 1.29.0"]
    pub WRONG_SELF_CONVENTION,
    style,
    "defining a method named with an established prefix (like \"into_\") that takes `self` with the wrong convention"
}

declare_clippy_lint! {
    /// ### What it does
    /// Checks for usage of `ok().expect(..)`.
    ///
    /// ### Why is this bad?
    /// Because you usually call `expect()` on the `Result`
    /// directly to get a better error message.
    ///
    /// ### Known problems
    /// The error type needs to implement `Debug`
    ///
    /// ### Example
    /// ```rust
    /// # let x = Ok::<_, ()>(());
    ///
    /// // Bad
    /// x.ok().expect("why did I do this again?");
    ///
    /// // Good
    /// x.expect("why did I do this again?");
    /// ```
    #[clippy::version = "pre 1.29.0"]
    pub OK_EXPECT,
    style,
    "using `ok().expect()`, which gives worse error messages than calling `expect` directly on the Result"
}

declare_clippy_lint! {
    /// ### What it does
    /// Checks for `.err().expect()` calls on the `Result` type.
    ///
    /// ### Why is this bad?
    /// `.expect_err()` can be called directly to avoid the extra type conversion from `err()`.
    ///
    /// ### Example
    /// ```should_panic
    /// let x: Result<u32, &str> = Ok(10);
    /// x.err().expect("Testing err().expect()");
    /// ```
    /// Use instead:
    /// ```should_panic
    /// let x: Result<u32, &str> = Ok(10);
    /// x.expect_err("Testing expect_err");
    /// ```
    #[clippy::version = "1.61.0"]
    pub ERR_EXPECT,
    style,
    r#"using `.err().expect("")` when `.expect_err("")` can be used"#
}

declare_clippy_lint! {
    /// ### What it does
    /// Checks for usages of `_.unwrap_or_else(Default::default)` on `Option` and
    /// `Result` values.
    ///
    /// ### Why is this bad?
    /// Readability, these can be written as `_.unwrap_or_default`, which is
    /// simpler and more concise.
    ///
    /// ### Examples
    /// ```rust
    /// # let x = Some(1);
    ///
    /// // Bad
    /// x.unwrap_or_else(Default::default);
    /// x.unwrap_or_else(u32::default);
    ///
    /// // Good
    /// x.unwrap_or_default();
    /// ```
    #[clippy::version = "1.56.0"]
    pub UNWRAP_OR_ELSE_DEFAULT,
    style,
    "using `.unwrap_or_else(Default::default)`, which is more succinctly expressed as `.unwrap_or_default()`"
}

declare_clippy_lint! {
    /// ### What it does
    /// Checks for usage of `option.map(_).unwrap_or(_)` or `option.map(_).unwrap_or_else(_)` or
    /// `result.map(_).unwrap_or_else(_)`.
    ///
    /// ### Why is this bad?
    /// Readability, these can be written more concisely (resp.) as
    /// `option.map_or(_, _)`, `option.map_or_else(_, _)` and `result.map_or_else(_, _)`.
    ///
    /// ### Known problems
    /// The order of the arguments is not in execution order
    ///
    /// ### Examples
    /// ```rust
    /// # let x = Some(1);
    ///
    /// // Bad
    /// x.map(|a| a + 1).unwrap_or(0);
    ///
    /// // Good
    /// x.map_or(0, |a| a + 1);
    /// ```
    ///
    /// // or
    ///
    /// ```rust
    /// # let x: Result<usize, ()> = Ok(1);
    /// # fn some_function(foo: ()) -> usize { 1 }
    ///
    /// // Bad
    /// x.map(|a| a + 1).unwrap_or_else(some_function);
    ///
    /// // Good
    /// x.map_or_else(some_function, |a| a + 1);
    /// ```
    #[clippy::version = "1.45.0"]
    pub MAP_UNWRAP_OR,
    pedantic,
    "using `.map(f).unwrap_or(a)` or `.map(f).unwrap_or_else(func)`, which are more succinctly expressed as `map_or(a, f)` or `map_or_else(a, f)`"
}

declare_clippy_lint! {
    /// ### What it does
    /// Checks for usage of `_.map_or(None, _)`.
    ///
    /// ### Why is this bad?
    /// Readability, this can be written more concisely as
    /// `_.and_then(_)`.
    ///
    /// ### Known problems
    /// The order of the arguments is not in execution order.
    ///
    /// ### Example
    /// ```rust
    /// # let opt = Some(1);
    ///
    /// // Bad
    /// opt.map_or(None, |a| Some(a + 1));
    ///
    /// // Good
    /// opt.and_then(|a| Some(a + 1));
    /// ```
    #[clippy::version = "pre 1.29.0"]
    pub OPTION_MAP_OR_NONE,
    style,
    "using `Option.map_or(None, f)`, which is more succinctly expressed as `and_then(f)`"
}

declare_clippy_lint! {
    /// ### What it does
    /// Checks for usage of `_.map_or(None, Some)`.
    ///
    /// ### Why is this bad?
    /// Readability, this can be written more concisely as
    /// `_.ok()`.
    ///
    /// ### Example
    /// Bad:
    /// ```rust
    /// # let r: Result<u32, &str> = Ok(1);
    /// assert_eq!(Some(1), r.map_or(None, Some));
    /// ```
    ///
    /// Good:
    /// ```rust
    /// # let r: Result<u32, &str> = Ok(1);
    /// assert_eq!(Some(1), r.ok());
    /// ```
    #[clippy::version = "1.44.0"]
    pub RESULT_MAP_OR_INTO_OPTION,
    style,
    "using `Result.map_or(None, Some)`, which is more succinctly expressed as `ok()`"
}

declare_clippy_lint! {
    /// ### What it does
    /// Checks for usage of `_.and_then(|x| Some(y))`, `_.and_then(|x| Ok(y))` or
    /// `_.or_else(|x| Err(y))`.
    ///
    /// ### Why is this bad?
    /// Readability, this can be written more concisely as
    /// `_.map(|x| y)` or `_.map_err(|x| y)`.
    ///
    /// ### Example
    /// ```rust
    /// # fn opt() -> Option<&'static str> { Some("42") }
    /// # fn res() -> Result<&'static str, &'static str> { Ok("42") }
    /// let _ = opt().and_then(|s| Some(s.len()));
    /// let _ = res().and_then(|s| if s.len() == 42 { Ok(10) } else { Ok(20) });
    /// let _ = res().or_else(|s| if s.len() == 42 { Err(10) } else { Err(20) });
    /// ```
    ///
    /// The correct use would be:
    ///
    /// ```rust
    /// # fn opt() -> Option<&'static str> { Some("42") }
    /// # fn res() -> Result<&'static str, &'static str> { Ok("42") }
    /// let _ = opt().map(|s| s.len());
    /// let _ = res().map(|s| if s.len() == 42 { 10 } else { 20 });
    /// let _ = res().map_err(|s| if s.len() == 42 { 10 } else { 20 });
    /// ```
    #[clippy::version = "1.45.0"]
    pub BIND_INSTEAD_OF_MAP,
    complexity,
    "using `Option.and_then(|x| Some(y))`, which is more succinctly expressed as `map(|x| y)`"
}

declare_clippy_lint! {
    /// ### What it does
    /// Checks for usage of `_.filter(_).next()`.
    ///
    /// ### Why is this bad?
    /// Readability, this can be written more concisely as
    /// `_.find(_)`.
    ///
    /// ### Example
    /// ```rust
    /// # let vec = vec![1];
    /// vec.iter().filter(|x| **x == 0).next();
    /// ```
    /// Could be written as
    /// ```rust
    /// # let vec = vec![1];
    /// vec.iter().find(|x| **x == 0);
    /// ```
    #[clippy::version = "pre 1.29.0"]
    pub FILTER_NEXT,
    complexity,
    "using `filter(p).next()`, which is more succinctly expressed as `.find(p)`"
}

declare_clippy_lint! {
    /// ### What it does
    /// Checks for usage of `_.skip_while(condition).next()`.
    ///
    /// ### Why is this bad?
    /// Readability, this can be written more concisely as
    /// `_.find(!condition)`.
    ///
    /// ### Example
    /// ```rust
    /// # let vec = vec![1];
    /// vec.iter().skip_while(|x| **x == 0).next();
    /// ```
    /// Could be written as
    /// ```rust
    /// # let vec = vec![1];
    /// vec.iter().find(|x| **x != 0);
    /// ```
    #[clippy::version = "1.42.0"]
    pub SKIP_WHILE_NEXT,
    complexity,
    "using `skip_while(p).next()`, which is more succinctly expressed as `.find(!p)`"
}

declare_clippy_lint! {
    /// ### What it does
    /// Checks for usage of `_.map(_).flatten(_)` on `Iterator` and `Option`
    ///
    /// ### Why is this bad?
    /// Readability, this can be written more concisely as
    /// `_.flat_map(_)` for `Iterator` or `_.and_then(_)` for `Option`
    ///
    /// ### Example
    /// ```rust
    /// let vec = vec![vec![1]];
    /// let opt = Some(5);
    ///
    /// // Bad
    /// vec.iter().map(|x| x.iter()).flatten();
    /// opt.map(|x| Some(x * 2)).flatten();
    ///
    /// // Good
    /// vec.iter().flat_map(|x| x.iter());
    /// opt.and_then(|x| Some(x * 2));
    /// ```
    #[clippy::version = "1.31.0"]
    pub MAP_FLATTEN,
    complexity,
    "using combinations of `flatten` and `map` which can usually be written as a single method call"
}

declare_clippy_lint! {
    /// ### What it does
    /// Checks for usage of `_.filter(_).map(_)` that can be written more simply
    /// as `filter_map(_)`.
    ///
    /// ### Why is this bad?
    /// Redundant code in the `filter` and `map` operations is poor style and
    /// less performant.
    ///
     /// ### Example
    /// Bad:
    /// ```rust
    /// (0_i32..10)
    ///     .filter(|n| n.checked_add(1).is_some())
    ///     .map(|n| n.checked_add(1).unwrap());
    /// ```
    ///
    /// Good:
    /// ```rust
    /// (0_i32..10).filter_map(|n| n.checked_add(1));
    /// ```
    #[clippy::version = "1.51.0"]
    pub MANUAL_FILTER_MAP,
    complexity,
    "using `_.filter(_).map(_)` in a way that can be written more simply as `filter_map(_)`"
}

declare_clippy_lint! {
    /// ### What it does
    /// Checks for usage of `_.find(_).map(_)` that can be written more simply
    /// as `find_map(_)`.
    ///
    /// ### Why is this bad?
    /// Redundant code in the `find` and `map` operations is poor style and
    /// less performant.
    ///
     /// ### Example
    /// Bad:
    /// ```rust
    /// (0_i32..10)
    ///     .find(|n| n.checked_add(1).is_some())
    ///     .map(|n| n.checked_add(1).unwrap());
    /// ```
    ///
    /// Good:
    /// ```rust
    /// (0_i32..10).find_map(|n| n.checked_add(1));
    /// ```
    #[clippy::version = "1.51.0"]
    pub MANUAL_FIND_MAP,
    complexity,
    "using `_.find(_).map(_)` in a way that can be written more simply as `find_map(_)`"
}

declare_clippy_lint! {
    /// ### What it does
    /// Checks for usage of `_.filter_map(_).next()`.
    ///
    /// ### Why is this bad?
    /// Readability, this can be written more concisely as
    /// `_.find_map(_)`.
    ///
    /// ### Example
    /// ```rust
    ///  (0..3).filter_map(|x| if x == 2 { Some(x) } else { None }).next();
    /// ```
    /// Can be written as
    ///
    /// ```rust
    ///  (0..3).find_map(|x| if x == 2 { Some(x) } else { None });
    /// ```
    #[clippy::version = "1.36.0"]
    pub FILTER_MAP_NEXT,
    pedantic,
    "using combination of `filter_map` and `next` which can usually be written as a single method call"
}

declare_clippy_lint! {
    /// ### What it does
    /// Checks for usage of `flat_map(|x| x)`.
    ///
    /// ### Why is this bad?
    /// Readability, this can be written more concisely by using `flatten`.
    ///
    /// ### Example
    /// ```rust
    /// # let iter = vec![vec![0]].into_iter();
    /// iter.flat_map(|x| x);
    /// ```
    /// Can be written as
    /// ```rust
    /// # let iter = vec![vec![0]].into_iter();
    /// iter.flatten();
    /// ```
    #[clippy::version = "1.39.0"]
    pub FLAT_MAP_IDENTITY,
    complexity,
    "call to `flat_map` where `flatten` is sufficient"
}

declare_clippy_lint! {
    /// ### What it does
    /// Checks for an iterator or string search (such as `find()`,
    /// `position()`, or `rposition()`) followed by a call to `is_some()` or `is_none()`.
    ///
    /// ### Why is this bad?
    /// Readability, this can be written more concisely as:
    /// * `_.any(_)`, or `_.contains(_)` for `is_some()`,
    /// * `!_.any(_)`, or `!_.contains(_)` for `is_none()`.
    ///
    /// ### Example
    /// ```rust
    /// let vec = vec![1];
    /// vec.iter().find(|x| **x == 0).is_some();
    ///
    /// let _ = "hello world".find("world").is_none();
    /// ```
    /// Could be written as
    /// ```rust
    /// let vec = vec![1];
    /// vec.iter().any(|x| *x == 0);
    ///
    /// let _ = !"hello world".contains("world");
    /// ```
    #[clippy::version = "pre 1.29.0"]
    pub SEARCH_IS_SOME,
    complexity,
    "using an iterator or string search followed by `is_some()` or `is_none()`, which is more succinctly expressed as a call to `any()` or `contains()` (with negation in case of `is_none()`)"
}

declare_clippy_lint! {
    /// ### What it does
    /// Checks for usage of `.chars().next()` on a `str` to check
    /// if it starts with a given char.
    ///
    /// ### Why is this bad?
    /// Readability, this can be written more concisely as
    /// `_.starts_with(_)`.
    ///
    /// ### Example
    /// ```rust
    /// let name = "foo";
    /// if name.chars().next() == Some('_') {};
    /// ```
    /// Could be written as
    /// ```rust
    /// let name = "foo";
    /// if name.starts_with('_') {};
    /// ```
    #[clippy::version = "pre 1.29.0"]
    pub CHARS_NEXT_CMP,
    style,
    "using `.chars().next()` to check if a string starts with a char"
}

declare_clippy_lint! {
    /// ### What it does
    /// Checks for calls to `.or(foo(..))`, `.unwrap_or(foo(..))`,
    /// etc., and suggests to use `or_else`, `unwrap_or_else`, etc., or
    /// `unwrap_or_default` instead.
    ///
    /// ### Why is this bad?
    /// The function will always be called and potentially
    /// allocate an object acting as the default.
    ///
    /// ### Known problems
    /// If the function has side-effects, not calling it will
    /// change the semantic of the program, but you shouldn't rely on that anyway.
    ///
    /// ### Example
    /// ```rust
    /// # let foo = Some(String::new());
    /// foo.unwrap_or(String::new());
    /// ```
    /// this can instead be written:
    /// ```rust
    /// # let foo = Some(String::new());
    /// foo.unwrap_or_else(String::new);
    /// ```
    /// or
    /// ```rust
    /// # let foo = Some(String::new());
    /// foo.unwrap_or_default();
    /// ```
    #[clippy::version = "pre 1.29.0"]
    pub OR_FUN_CALL,
    perf,
    "using any `*or` method with a function call, which suggests `*or_else`"
}

declare_clippy_lint! {
    /// ### What it does
    /// Checks for `.or(…).unwrap()` calls to Options and Results.
    ///
    /// ### Why is this bad?
    /// You should use `.unwrap_or(…)` instead for clarity.
    ///
    /// ### Example
    /// ```rust
    /// # let fallback = "fallback";
    /// // Result
    /// # type Error = &'static str;
    /// # let result: Result<&str, Error> = Err("error");
    /// let value = result.or::<Error>(Ok(fallback)).unwrap();
    ///
    /// // Option
    /// # let option: Option<&str> = None;
    /// let value = option.or(Some(fallback)).unwrap();
    /// ```
    /// Use instead:
    /// ```rust
    /// # let fallback = "fallback";
    /// // Result
    /// # let result: Result<&str, &str> = Err("error");
    /// let value = result.unwrap_or(fallback);
    ///
    /// // Option
    /// # let option: Option<&str> = None;
    /// let value = option.unwrap_or(fallback);
    /// ```
    #[clippy::version = "1.61.0"]
    pub OR_THEN_UNWRAP,
    complexity,
    "checks for `.or(…).unwrap()` calls to Options and Results."
}

declare_clippy_lint! {
    /// ### What it does
    /// Checks for calls to `.expect(&format!(...))`, `.expect(foo(..))`,
    /// etc., and suggests to use `unwrap_or_else` instead
    ///
    /// ### Why is this bad?
    /// The function will always be called.
    ///
    /// ### Known problems
    /// If the function has side-effects, not calling it will
    /// change the semantics of the program, but you shouldn't rely on that anyway.
    ///
    /// ### Example
    /// ```rust
    /// # let foo = Some(String::new());
    /// # let err_code = "418";
    /// # let err_msg = "I'm a teapot";
    /// foo.expect(&format!("Err {}: {}", err_code, err_msg));
    /// ```
    /// or
    /// ```rust
    /// # let foo = Some(String::new());
    /// # let err_code = "418";
    /// # let err_msg = "I'm a teapot";
    /// foo.expect(format!("Err {}: {}", err_code, err_msg).as_str());
    /// ```
    /// this can instead be written:
    /// ```rust
    /// # let foo = Some(String::new());
    /// # let err_code = "418";
    /// # let err_msg = "I'm a teapot";
    /// foo.unwrap_or_else(|| panic!("Err {}: {}", err_code, err_msg));
    /// ```
    #[clippy::version = "pre 1.29.0"]
    pub EXPECT_FUN_CALL,
    perf,
    "using any `expect` method with a function call"
}

declare_clippy_lint! {
    /// ### What it does
    /// Checks for usage of `.clone()` on a `Copy` type.
    ///
    /// ### Why is this bad?
    /// The only reason `Copy` types implement `Clone` is for
    /// generics, not for using the `clone` method on a concrete type.
    ///
    /// ### Example
    /// ```rust
    /// 42u64.clone();
    /// ```
    #[clippy::version = "pre 1.29.0"]
    pub CLONE_ON_COPY,
    complexity,
    "using `clone` on a `Copy` type"
}

declare_clippy_lint! {
    /// ### What it does
    /// Checks for usage of `.clone()` on a ref-counted pointer,
    /// (`Rc`, `Arc`, `rc::Weak`, or `sync::Weak`), and suggests calling Clone via unified
    /// function syntax instead (e.g., `Rc::clone(foo)`).
    ///
    /// ### Why is this bad?
    /// Calling '.clone()' on an Rc, Arc, or Weak
    /// can obscure the fact that only the pointer is being cloned, not the underlying
    /// data.
    ///
    /// ### Example
    /// ```rust
    /// # use std::rc::Rc;
    /// let x = Rc::new(1);
    ///
    /// // Bad
    /// x.clone();
    ///
    /// // Good
    /// Rc::clone(&x);
    /// ```
    #[clippy::version = "pre 1.29.0"]
    pub CLONE_ON_REF_PTR,
    restriction,
    "using 'clone' on a ref-counted pointer"
}

declare_clippy_lint! {
    /// ### What it does
    /// Checks for usage of `.clone()` on an `&&T`.
    ///
    /// ### Why is this bad?
    /// Cloning an `&&T` copies the inner `&T`, instead of
    /// cloning the underlying `T`.
    ///
    /// ### Example
    /// ```rust
    /// fn main() {
    ///     let x = vec![1];
    ///     let y = &&x;
    ///     let z = y.clone();
    ///     println!("{:p} {:p}", *y, z); // prints out the same pointer
    /// }
    /// ```
    #[clippy::version = "pre 1.29.0"]
    pub CLONE_DOUBLE_REF,
    correctness,
    "using `clone` on `&&T`"
}

declare_clippy_lint! {
    /// ### What it does
    /// Checks for usage of `.to_string()` on an `&&T` where
    /// `T` implements `ToString` directly (like `&&str` or `&&String`).
    ///
    /// ### Why is this bad?
    /// This bypasses the specialized implementation of
    /// `ToString` and instead goes through the more expensive string formatting
    /// facilities.
    ///
    /// ### Example
    /// ```rust
    /// // Generic implementation for `T: Display` is used (slow)
    /// ["foo", "bar"].iter().map(|s| s.to_string());
    ///
    /// // OK, the specialized impl is used
    /// ["foo", "bar"].iter().map(|&s| s.to_string());
    /// ```
    #[clippy::version = "1.40.0"]
    pub INEFFICIENT_TO_STRING,
    pedantic,
    "using `to_string` on `&&T` where `T: ToString`"
}

declare_clippy_lint! {
    /// ### What it does
    /// Checks for `new` not returning a type that contains `Self`.
    ///
    /// ### Why is this bad?
    /// As a convention, `new` methods are used to make a new
    /// instance of a type.
    ///
    /// ### Example
    /// In an impl block:
    /// ```rust
    /// # struct Foo;
    /// # struct NotAFoo;
    /// impl Foo {
    ///     fn new() -> NotAFoo {
    /// # NotAFoo
    ///     }
    /// }
    /// ```
    ///
    /// ```rust
    /// # struct Foo;
    /// struct Bar(Foo);
    /// impl Foo {
    ///     // Bad. The type name must contain `Self`
    ///     fn new() -> Bar {
    /// # Bar(Foo)
    ///     }
    /// }
    /// ```
    ///
    /// ```rust
    /// # struct Foo;
    /// # struct FooError;
    /// impl Foo {
    ///     // Good. Return type contains `Self`
    ///     fn new() -> Result<Foo, FooError> {
    /// # Ok(Foo)
    ///     }
    /// }
    /// ```
    ///
    /// Or in a trait definition:
    /// ```rust
    /// pub trait Trait {
    ///     // Bad. The type name must contain `Self`
    ///     fn new();
    /// }
    /// ```
    ///
    /// ```rust
    /// pub trait Trait {
    ///     // Good. Return type contains `Self`
    ///     fn new() -> Self;
    /// }
    /// ```
    #[clippy::version = "pre 1.29.0"]
    pub NEW_RET_NO_SELF,
    style,
    "not returning type containing `Self` in a `new` method"
}

declare_clippy_lint! {
    /// ### What it does
    /// Checks for string methods that receive a single-character
    /// `str` as an argument, e.g., `_.split("x")`.
    ///
    /// ### Why is this bad?
    /// Performing these methods using a `char` is faster than
    /// using a `str`.
    ///
    /// ### Known problems
    /// Does not catch multi-byte unicode characters.
    ///
    /// ### Example
    /// ```rust,ignore
    /// // Bad
    /// _.split("x");
    ///
    /// // Good
    /// _.split('x');
    #[clippy::version = "pre 1.29.0"]
    pub SINGLE_CHAR_PATTERN,
    perf,
    "using a single-character str where a char could be used, e.g., `_.split(\"x\")`"
}

declare_clippy_lint! {
    /// ### What it does
    /// Checks for calling `.step_by(0)` on iterators which panics.
    ///
    /// ### Why is this bad?
    /// This very much looks like an oversight. Use `panic!()` instead if you
    /// actually intend to panic.
    ///
    /// ### Example
    /// ```rust,should_panic
    /// for x in (0..100).step_by(0) {
    ///     //..
    /// }
    /// ```
    #[clippy::version = "pre 1.29.0"]
    pub ITERATOR_STEP_BY_ZERO,
    correctness,
    "using `Iterator::step_by(0)`, which will panic at runtime"
}

declare_clippy_lint! {
    /// ### What it does
    /// Checks for indirect collection of populated `Option`
    ///
    /// ### Why is this bad?
    /// `Option` is like a collection of 0-1 things, so `flatten`
    /// automatically does this without suspicious-looking `unwrap` calls.
    ///
    /// ### Example
    /// ```rust
    /// let _ = std::iter::empty::<Option<i32>>().filter(Option::is_some).map(Option::unwrap);
    /// ```
    /// Use instead:
    /// ```rust
    /// let _ = std::iter::empty::<Option<i32>>().flatten();
    /// ```
    #[clippy::version = "1.53.0"]
    pub OPTION_FILTER_MAP,
    complexity,
    "filtering `Option` for `Some` then force-unwrapping, which can be one type-safe operation"
}

declare_clippy_lint! {
    /// ### What it does
    /// Checks for the use of `iter.nth(0)`.
    ///
    /// ### Why is this bad?
    /// `iter.next()` is equivalent to
    /// `iter.nth(0)`, as they both consume the next element,
    ///  but is more readable.
    ///
    /// ### Example
    /// ```rust
    /// # use std::collections::HashSet;
    /// // Bad
    /// # let mut s = HashSet::new();
    /// # s.insert(1);
    /// let x = s.iter().nth(0);
    ///
    /// // Good
    /// # let mut s = HashSet::new();
    /// # s.insert(1);
    /// let x = s.iter().next();
    /// ```
    #[clippy::version = "1.42.0"]
    pub ITER_NTH_ZERO,
    style,
    "replace `iter.nth(0)` with `iter.next()`"
}

declare_clippy_lint! {
    /// ### What it does
    /// Checks for use of `.iter().nth()` (and the related
    /// `.iter_mut().nth()`) on standard library types with *O*(1) element access.
    ///
    /// ### Why is this bad?
    /// `.get()` and `.get_mut()` are more efficient and more
    /// readable.
    ///
    /// ### Example
    /// ```rust
    /// let some_vec = vec![0, 1, 2, 3];
    /// let bad_vec = some_vec.iter().nth(3);
    /// let bad_slice = &some_vec[..].iter().nth(3);
    /// ```
    /// The correct use would be:
    /// ```rust
    /// let some_vec = vec![0, 1, 2, 3];
    /// let bad_vec = some_vec.get(3);
    /// let bad_slice = &some_vec[..].get(3);
    /// ```
    #[clippy::version = "pre 1.29.0"]
    pub ITER_NTH,
    perf,
    "using `.iter().nth()` on a standard library type with O(1) element access"
}

declare_clippy_lint! {
    /// ### What it does
    /// Checks for use of `.skip(x).next()` on iterators.
    ///
    /// ### Why is this bad?
    /// `.nth(x)` is cleaner
    ///
    /// ### Example
    /// ```rust
    /// let some_vec = vec![0, 1, 2, 3];
    /// let bad_vec = some_vec.iter().skip(3).next();
    /// let bad_slice = &some_vec[..].iter().skip(3).next();
    /// ```
    /// The correct use would be:
    /// ```rust
    /// let some_vec = vec![0, 1, 2, 3];
    /// let bad_vec = some_vec.iter().nth(3);
    /// let bad_slice = &some_vec[..].iter().nth(3);
    /// ```
    #[clippy::version = "pre 1.29.0"]
    pub ITER_SKIP_NEXT,
    style,
    "using `.skip(x).next()` on an iterator"
}

declare_clippy_lint! {
    /// ### What it does
    /// Checks for use of `.drain(..)` on `Vec` and `VecDeque` for iteration.
    ///
    /// ### Why is this bad?
    /// `.into_iter()` is simpler with better performance.
    ///
    /// ### Example
    /// ```rust
    /// # use std::collections::HashSet;
    /// let mut foo = vec![0, 1, 2, 3];
    /// let bar: HashSet<usize> = foo.drain(..).collect();
    /// ```
    /// Use instead:
    /// ```rust
    /// # use std::collections::HashSet;
    /// let foo = vec![0, 1, 2, 3];
    /// let bar: HashSet<usize> = foo.into_iter().collect();
    /// ```
    #[clippy::version = "1.61.0"]
    pub ITER_WITH_DRAIN,
    nursery,
    "replace `.drain(..)` with `.into_iter()`"
}

declare_clippy_lint! {
    /// ### What it does
    /// Checks for use of `.get().unwrap()` (or
    /// `.get_mut().unwrap`) on a standard library type which implements `Index`
    ///
    /// ### Why is this bad?
    /// Using the Index trait (`[]`) is more clear and more
    /// concise.
    ///
    /// ### Known problems
    /// Not a replacement for error handling: Using either
    /// `.unwrap()` or the Index trait (`[]`) carries the risk of causing a `panic`
    /// if the value being accessed is `None`. If the use of `.get().unwrap()` is a
    /// temporary placeholder for dealing with the `Option` type, then this does
    /// not mitigate the need for error handling. If there is a chance that `.get()`
    /// will be `None` in your program, then it is advisable that the `None` case
    /// is handled in a future refactor instead of using `.unwrap()` or the Index
    /// trait.
    ///
    /// ### Example
    /// ```rust
    /// let mut some_vec = vec![0, 1, 2, 3];
    /// let last = some_vec.get(3).unwrap();
    /// *some_vec.get_mut(0).unwrap() = 1;
    /// ```
    /// The correct use would be:
    /// ```rust
    /// let mut some_vec = vec![0, 1, 2, 3];
    /// let last = some_vec[3];
    /// some_vec[0] = 1;
    /// ```
    #[clippy::version = "pre 1.29.0"]
    pub GET_UNWRAP,
    restriction,
    "using `.get().unwrap()` or `.get_mut().unwrap()` when using `[]` would work instead"
}

declare_clippy_lint! {
    /// ### What it does
    /// Checks for occurrences where one vector gets extended instead of append
    ///
    /// ### Why is this bad?
    /// Using `append` instead of `extend` is more concise and faster
    ///
    /// ### Example
    /// ```rust
    /// let mut a = vec![1, 2, 3];
    /// let mut b = vec![4, 5, 6];
    ///
    /// // Bad
    /// a.extend(b.drain(..));
    ///
    /// // Good
    /// a.append(&mut b);
    /// ```
    #[clippy::version = "1.55.0"]
    pub EXTEND_WITH_DRAIN,
    perf,
    "using vec.append(&mut vec) to move the full range of a vector to another"
}

declare_clippy_lint! {
    /// ### What it does
    /// Checks for the use of `.extend(s.chars())` where s is a
    /// `&str` or `String`.
    ///
    /// ### Why is this bad?
    /// `.push_str(s)` is clearer
    ///
    /// ### Example
    /// ```rust
    /// let abc = "abc";
    /// let def = String::from("def");
    /// let mut s = String::new();
    /// s.extend(abc.chars());
    /// s.extend(def.chars());
    /// ```
    /// The correct use would be:
    /// ```rust
    /// let abc = "abc";
    /// let def = String::from("def");
    /// let mut s = String::new();
    /// s.push_str(abc);
    /// s.push_str(&def);
    /// ```
    #[clippy::version = "pre 1.29.0"]
    pub STRING_EXTEND_CHARS,
    style,
    "using `x.extend(s.chars())` where s is a `&str` or `String`"
}

declare_clippy_lint! {
    /// ### What it does
    /// Checks for the use of `.cloned().collect()` on slice to
    /// create a `Vec`.
    ///
    /// ### Why is this bad?
    /// `.to_vec()` is clearer
    ///
    /// ### Example
    /// ```rust
    /// let s = [1, 2, 3, 4, 5];
    /// let s2: Vec<isize> = s[..].iter().cloned().collect();
    /// ```
    /// The better use would be:
    /// ```rust
    /// let s = [1, 2, 3, 4, 5];
    /// let s2: Vec<isize> = s.to_vec();
    /// ```
    #[clippy::version = "pre 1.29.0"]
    pub ITER_CLONED_COLLECT,
    style,
    "using `.cloned().collect()` on slice to create a `Vec`"
}

declare_clippy_lint! {
    /// ### What it does
    /// Checks for usage of `_.chars().last()` or
    /// `_.chars().next_back()` on a `str` to check if it ends with a given char.
    ///
    /// ### Why is this bad?
    /// Readability, this can be written more concisely as
    /// `_.ends_with(_)`.
    ///
    /// ### Example
    /// ```rust
    /// # let name = "_";
    ///
    /// // Bad
    /// name.chars().last() == Some('_') || name.chars().next_back() == Some('-');
    ///
    /// // Good
    /// name.ends_with('_') || name.ends_with('-');
    /// ```
    #[clippy::version = "pre 1.29.0"]
    pub CHARS_LAST_CMP,
    style,
    "using `.chars().last()` or `.chars().next_back()` to check if a string ends with a char"
}

declare_clippy_lint! {
    /// ### What it does
    /// Checks for usage of `.as_ref()` or `.as_mut()` where the
    /// types before and after the call are the same.
    ///
    /// ### Why is this bad?
    /// The call is unnecessary.
    ///
    /// ### Example
    /// ```rust
    /// # fn do_stuff(x: &[i32]) {}
    /// let x: &[i32] = &[1, 2, 3, 4, 5];
    /// do_stuff(x.as_ref());
    /// ```
    /// The correct use would be:
    /// ```rust
    /// # fn do_stuff(x: &[i32]) {}
    /// let x: &[i32] = &[1, 2, 3, 4, 5];
    /// do_stuff(x);
    /// ```
    #[clippy::version = "pre 1.29.0"]
    pub USELESS_ASREF,
    complexity,
    "using `as_ref` where the types before and after the call are the same"
}

declare_clippy_lint! {
    /// ### What it does
    /// Checks for using `fold` when a more succinct alternative exists.
    /// Specifically, this checks for `fold`s which could be replaced by `any`, `all`,
    /// `sum` or `product`.
    ///
    /// ### Why is this bad?
    /// Readability.
    ///
    /// ### Example
    /// ```rust
    /// let _ = (0..3).fold(false, |acc, x| acc || x > 2);
    /// ```
    /// This could be written as:
    /// ```rust
    /// let _ = (0..3).any(|x| x > 2);
    /// ```
    #[clippy::version = "pre 1.29.0"]
    pub UNNECESSARY_FOLD,
    style,
    "using `fold` when a more succinct alternative exists"
}

declare_clippy_lint! {
    /// ### What it does
    /// Checks for `filter_map` calls that could be replaced by `filter` or `map`.
    /// More specifically it checks if the closure provided is only performing one of the
    /// filter or map operations and suggests the appropriate option.
    ///
    /// ### Why is this bad?
    /// Complexity. The intent is also clearer if only a single
    /// operation is being performed.
    ///
    /// ### Example
    /// ```rust
    /// let _ = (0..3).filter_map(|x| if x > 2 { Some(x) } else { None });
    ///
    /// // As there is no transformation of the argument this could be written as:
    /// let _ = (0..3).filter(|&x| x > 2);
    /// ```
    ///
    /// ```rust
    /// let _ = (0..4).filter_map(|x| Some(x + 1));
    ///
    /// // As there is no conditional check on the argument this could be written as:
    /// let _ = (0..4).map(|x| x + 1);
    /// ```
    #[clippy::version = "1.31.0"]
    pub UNNECESSARY_FILTER_MAP,
    complexity,
    "using `filter_map` when a more succinct alternative exists"
}

declare_clippy_lint! {
    /// ### What it does
    /// Checks for `find_map` calls that could be replaced by `find` or `map`. More
    /// specifically it checks if the closure provided is only performing one of the
    /// find or map operations and suggests the appropriate option.
    ///
    /// ### Why is this bad?
    /// Complexity. The intent is also clearer if only a single
    /// operation is being performed.
    ///
    /// ### Example
    /// ```rust
    /// let _ = (0..3).find_map(|x| if x > 2 { Some(x) } else { None });
    ///
    /// // As there is no transformation of the argument this could be written as:
    /// let _ = (0..3).find(|&x| x > 2);
    /// ```
    ///
    /// ```rust
    /// let _ = (0..4).find_map(|x| Some(x + 1));
    ///
    /// // As there is no conditional check on the argument this could be written as:
    /// let _ = (0..4).map(|x| x + 1).next();
    /// ```
    #[clippy::version = "1.61.0"]
    pub UNNECESSARY_FIND_MAP,
    complexity,
    "using `find_map` when a more succinct alternative exists"
}

declare_clippy_lint! {
    /// ### What it does
    /// Checks for `into_iter` calls on references which should be replaced by `iter`
    /// or `iter_mut`.
    ///
    /// ### Why is this bad?
    /// Readability. Calling `into_iter` on a reference will not move out its
    /// content into the resulting iterator, which is confusing. It is better just call `iter` or
    /// `iter_mut` directly.
    ///
    /// ### Example
    /// ```rust
    /// // Bad
    /// let _ = (&vec![3, 4, 5]).into_iter();
    ///
    /// // Good
    /// let _ = (&vec![3, 4, 5]).iter();
    /// ```
    #[clippy::version = "1.32.0"]
    pub INTO_ITER_ON_REF,
    style,
    "using `.into_iter()` on a reference"
}

declare_clippy_lint! {
    /// ### What it does
    /// Checks for calls to `map` followed by a `count`.
    ///
    /// ### Why is this bad?
    /// It looks suspicious. Maybe `map` was confused with `filter`.
    /// If the `map` call is intentional, this should be rewritten
    /// using `inspect`. Or, if you intend to drive the iterator to
    /// completion, you can just use `for_each` instead.
    ///
    /// ### Example
    /// ```rust
    /// let _ = (0..3).map(|x| x + 2).count();
    /// ```
    #[clippy::version = "1.39.0"]
    pub SUSPICIOUS_MAP,
    suspicious,
    "suspicious usage of map"
}

declare_clippy_lint! {
    /// ### What it does
    /// Checks for `MaybeUninit::uninit().assume_init()`.
    ///
    /// ### Why is this bad?
    /// For most types, this is undefined behavior.
    ///
    /// ### Known problems
    /// For now, we accept empty tuples and tuples / arrays
    /// of `MaybeUninit`. There may be other types that allow uninitialized
    /// data, but those are not yet rigorously defined.
    ///
    /// ### Example
    /// ```rust
    /// // Beware the UB
    /// use std::mem::MaybeUninit;
    ///
    /// let _: usize = unsafe { MaybeUninit::uninit().assume_init() };
    /// ```
    ///
    /// Note that the following is OK:
    ///
    /// ```rust
    /// use std::mem::MaybeUninit;
    ///
    /// let _: [MaybeUninit<bool>; 5] = unsafe {
    ///     MaybeUninit::uninit().assume_init()
    /// };
    /// ```
    #[clippy::version = "1.39.0"]
    pub UNINIT_ASSUMED_INIT,
    correctness,
    "`MaybeUninit::uninit().assume_init()`"
}

declare_clippy_lint! {
    /// ### What it does
    /// Checks for `.checked_add/sub(x).unwrap_or(MAX/MIN)`.
    ///
    /// ### Why is this bad?
    /// These can be written simply with `saturating_add/sub` methods.
    ///
    /// ### Example
    /// ```rust
    /// # let y: u32 = 0;
    /// # let x: u32 = 100;
    /// let add = x.checked_add(y).unwrap_or(u32::MAX);
    /// let sub = x.checked_sub(y).unwrap_or(u32::MIN);
    /// ```
    ///
    /// can be written using dedicated methods for saturating addition/subtraction as:
    ///
    /// ```rust
    /// # let y: u32 = 0;
    /// # let x: u32 = 100;
    /// let add = x.saturating_add(y);
    /// let sub = x.saturating_sub(y);
    /// ```
    #[clippy::version = "1.39.0"]
    pub MANUAL_SATURATING_ARITHMETIC,
    style,
    "`.checked_add/sub(x).unwrap_or(MAX/MIN)`"
}

declare_clippy_lint! {
    /// ### What it does
    /// Checks for `offset(_)`, `wrapping_`{`add`, `sub`}, etc. on raw pointers to
    /// zero-sized types
    ///
    /// ### Why is this bad?
    /// This is a no-op, and likely unintended
    ///
    /// ### Example
    /// ```rust
    /// unsafe { (&() as *const ()).offset(1) };
    /// ```
    #[clippy::version = "1.41.0"]
    pub ZST_OFFSET,
    correctness,
    "Check for offset calculations on raw pointers to zero-sized types"
}

declare_clippy_lint! {
    /// ### What it does
    /// Checks for `FileType::is_file()`.
    ///
    /// ### Why is this bad?
    /// When people testing a file type with `FileType::is_file`
    /// they are testing whether a path is something they can get bytes from. But
    /// `is_file` doesn't cover special file types in unix-like systems, and doesn't cover
    /// symlink in windows. Using `!FileType::is_dir()` is a better way to that intention.
    ///
    /// ### Example
    /// ```rust
    /// # || {
    /// let metadata = std::fs::metadata("foo.txt")?;
    /// let filetype = metadata.file_type();
    ///
    /// if filetype.is_file() {
    ///     // read file
    /// }
    /// # Ok::<_, std::io::Error>(())
    /// # };
    /// ```
    ///
    /// should be written as:
    ///
    /// ```rust
    /// # || {
    /// let metadata = std::fs::metadata("foo.txt")?;
    /// let filetype = metadata.file_type();
    ///
    /// if !filetype.is_dir() {
    ///     // read file
    /// }
    /// # Ok::<_, std::io::Error>(())
    /// # };
    /// ```
    #[clippy::version = "1.42.0"]
    pub FILETYPE_IS_FILE,
    restriction,
    "`FileType::is_file` is not recommended to test for readable file type"
}

declare_clippy_lint! {
    /// ### What it does
    /// Checks for usage of `_.as_ref().map(Deref::deref)` or it's aliases (such as String::as_str).
    ///
    /// ### Why is this bad?
    /// Readability, this can be written more concisely as
    /// `_.as_deref()`.
    ///
    /// ### Example
    /// ```rust
    /// # let opt = Some("".to_string());
    /// opt.as_ref().map(String::as_str)
    /// # ;
    /// ```
    /// Can be written as
    /// ```rust
    /// # let opt = Some("".to_string());
    /// opt.as_deref()
    /// # ;
    /// ```
    #[clippy::version = "1.42.0"]
    pub OPTION_AS_REF_DEREF,
    complexity,
    "using `as_ref().map(Deref::deref)`, which is more succinctly expressed as `as_deref()`"
}

declare_clippy_lint! {
    /// ### What it does
    /// Checks for usage of `iter().next()` on a Slice or an Array
    ///
    /// ### Why is this bad?
    /// These can be shortened into `.get()`
    ///
    /// ### Example
    /// ```rust
    /// # let a = [1, 2, 3];
    /// # let b = vec![1, 2, 3];
    /// a[2..].iter().next();
    /// b.iter().next();
    /// ```
    /// should be written as:
    /// ```rust
    /// # let a = [1, 2, 3];
    /// # let b = vec![1, 2, 3];
    /// a.get(2);
    /// b.get(0);
    /// ```
    #[clippy::version = "1.46.0"]
    pub ITER_NEXT_SLICE,
    style,
    "using `.iter().next()` on a sliced array, which can be shortened to just `.get()`"
}

declare_clippy_lint! {
    /// ### What it does
    /// Warns when using `push_str`/`insert_str` with a single-character string literal
    /// where `push`/`insert` with a `char` would work fine.
    ///
    /// ### Why is this bad?
    /// It's less clear that we are pushing a single character.
    ///
    /// ### Example
    /// ```rust
    /// let mut string = String::new();
    /// string.insert_str(0, "R");
    /// string.push_str("R");
    /// ```
    /// Could be written as
    /// ```rust
    /// let mut string = String::new();
    /// string.insert(0, 'R');
    /// string.push('R');
    /// ```
    #[clippy::version = "1.49.0"]
    pub SINGLE_CHAR_ADD_STR,
    style,
    "`push_str()` or `insert_str()` used with a single-character string literal as parameter"
}

declare_clippy_lint! {
    /// ### What it does
    /// As the counterpart to `or_fun_call`, this lint looks for unnecessary
    /// lazily evaluated closures on `Option` and `Result`.
    ///
    /// This lint suggests changing the following functions, when eager evaluation results in
    /// simpler code:
    ///  - `unwrap_or_else` to `unwrap_or`
    ///  - `and_then` to `and`
    ///  - `or_else` to `or`
    ///  - `get_or_insert_with` to `get_or_insert`
    ///  - `ok_or_else` to `ok_or`
    ///
    /// ### Why is this bad?
    /// Using eager evaluation is shorter and simpler in some cases.
    ///
    /// ### Known problems
    /// It is possible, but not recommended for `Deref` and `Index` to have
    /// side effects. Eagerly evaluating them can change the semantics of the program.
    ///
    /// ### Example
    /// ```rust
    /// // example code where clippy issues a warning
    /// let opt: Option<u32> = None;
    ///
    /// opt.unwrap_or_else(|| 42);
    /// ```
    /// Use instead:
    /// ```rust
    /// let opt: Option<u32> = None;
    ///
    /// opt.unwrap_or(42);
    /// ```
    #[clippy::version = "1.48.0"]
    pub UNNECESSARY_LAZY_EVALUATIONS,
    style,
    "using unnecessary lazy evaluation, which can be replaced with simpler eager evaluation"
}

declare_clippy_lint! {
    /// ### What it does
    /// Checks for usage of `_.map(_).collect::<Result<(), _>()`.
    ///
    /// ### Why is this bad?
    /// Using `try_for_each` instead is more readable and idiomatic.
    ///
    /// ### Example
    /// ```rust
    /// (0..3).map(|t| Err(t)).collect::<Result<(), _>>();
    /// ```
    /// Use instead:
    /// ```rust
    /// (0..3).try_for_each(|t| Err(t));
    /// ```
    #[clippy::version = "1.49.0"]
    pub MAP_COLLECT_RESULT_UNIT,
    style,
    "using `.map(_).collect::<Result<(),_>()`, which can be replaced with `try_for_each`"
}

declare_clippy_lint! {
    /// ### What it does
    /// Checks for `from_iter()` function calls on types that implement the `FromIterator`
    /// trait.
    ///
    /// ### Why is this bad?
    /// It is recommended style to use collect. See
    /// [FromIterator documentation](https://doc.rust-lang.org/std/iter/trait.FromIterator.html)
    ///
    /// ### Example
    /// ```rust
    /// let five_fives = std::iter::repeat(5).take(5);
    ///
    /// let v = Vec::from_iter(five_fives);
    ///
    /// assert_eq!(v, vec![5, 5, 5, 5, 5]);
    /// ```
    /// Use instead:
    /// ```rust
    /// let five_fives = std::iter::repeat(5).take(5);
    ///
    /// let v: Vec<i32> = five_fives.collect();
    ///
    /// assert_eq!(v, vec![5, 5, 5, 5, 5]);
    /// ```
    #[clippy::version = "1.49.0"]
    pub FROM_ITER_INSTEAD_OF_COLLECT,
    pedantic,
    "use `.collect()` instead of `::from_iter()`"
}

declare_clippy_lint! {
    /// ### What it does
    /// Checks for usage of `inspect().for_each()`.
    ///
    /// ### Why is this bad?
    /// It is the same as performing the computation
    /// inside `inspect` at the beginning of the closure in `for_each`.
    ///
    /// ### Example
    /// ```rust
    /// [1,2,3,4,5].iter()
    /// .inspect(|&x| println!("inspect the number: {}", x))
    /// .for_each(|&x| {
    ///     assert!(x >= 0);
    /// });
    /// ```
    /// Can be written as
    /// ```rust
    /// [1,2,3,4,5].iter()
    /// .for_each(|&x| {
    ///     println!("inspect the number: {}", x);
    ///     assert!(x >= 0);
    /// });
    /// ```
    #[clippy::version = "1.51.0"]
    pub INSPECT_FOR_EACH,
    complexity,
    "using `.inspect().for_each()`, which can be replaced with `.for_each()`"
}

declare_clippy_lint! {
    /// ### What it does
    /// Checks for usage of `filter_map(|x| x)`.
    ///
    /// ### Why is this bad?
    /// Readability, this can be written more concisely by using `flatten`.
    ///
    /// ### Example
    /// ```rust
    /// # let iter = vec![Some(1)].into_iter();
    /// iter.filter_map(|x| x);
    /// ```
    /// Use instead:
    /// ```rust
    /// # let iter = vec![Some(1)].into_iter();
    /// iter.flatten();
    /// ```
    #[clippy::version = "1.52.0"]
    pub FILTER_MAP_IDENTITY,
    complexity,
    "call to `filter_map` where `flatten` is sufficient"
}

declare_clippy_lint! {
    /// ### What it does
    /// Checks for instances of `map(f)` where `f` is the identity function.
    ///
    /// ### Why is this bad?
    /// It can be written more concisely without the call to `map`.
    ///
    /// ### Example
    /// ```rust
    /// let x = [1, 2, 3];
    /// let y: Vec<_> = x.iter().map(|x| x).map(|x| 2*x).collect();
    /// ```
    /// Use instead:
    /// ```rust
    /// let x = [1, 2, 3];
    /// let y: Vec<_> = x.iter().map(|x| 2*x).collect();
    /// ```
    #[clippy::version = "1.52.0"]
    pub MAP_IDENTITY,
    complexity,
    "using iterator.map(|x| x)"
}

declare_clippy_lint! {
    /// ### What it does
    /// Checks for the use of `.bytes().nth()`.
    ///
    /// ### Why is this bad?
    /// `.as_bytes().get()` is more efficient and more
    /// readable.
    ///
    /// ### Example
    /// ```rust
    /// // Bad
    /// let _ = "Hello".bytes().nth(3);
    ///
    /// // Good
    /// let _ = "Hello".as_bytes().get(3);
    /// ```
    #[clippy::version = "1.52.0"]
    pub BYTES_NTH,
    style,
    "replace `.bytes().nth()` with `.as_bytes().get()`"
}

declare_clippy_lint! {
    /// ### What it does
    /// Checks for the usage of `_.to_owned()`, `vec.to_vec()`, or similar when calling `_.clone()` would be clearer.
    ///
    /// ### Why is this bad?
    /// These methods do the same thing as `_.clone()` but may be confusing as
    /// to why we are calling `to_vec` on something that is already a `Vec` or calling `to_owned` on something that is already owned.
    ///
    /// ### Example
    /// ```rust
    /// let a = vec![1, 2, 3];
    /// let b = a.to_vec();
    /// let c = a.to_owned();
    /// ```
    /// Use instead:
    /// ```rust
    /// let a = vec![1, 2, 3];
    /// let b = a.clone();
    /// let c = a.clone();
    /// ```
    #[clippy::version = "1.52.0"]
    pub IMPLICIT_CLONE,
    pedantic,
    "implicitly cloning a value by invoking a function on its dereferenced type"
}

declare_clippy_lint! {
    /// ### What it does
    /// Checks for the use of `.iter().count()`.
    ///
    /// ### Why is this bad?
    /// `.len()` is more efficient and more
    /// readable.
    ///
    /// ### Example
    /// ```rust
    /// // Bad
    /// let some_vec = vec![0, 1, 2, 3];
    /// let _ = some_vec.iter().count();
    /// let _ = &some_vec[..].iter().count();
    ///
    /// // Good
    /// let some_vec = vec![0, 1, 2, 3];
    /// let _ = some_vec.len();
    /// let _ = &some_vec[..].len();
    /// ```
    #[clippy::version = "1.52.0"]
    pub ITER_COUNT,
    complexity,
    "replace `.iter().count()` with `.len()`"
}

declare_clippy_lint! {
    /// ### What it does
    /// Checks for calls to [`splitn`]
    /// (https://doc.rust-lang.org/std/primitive.str.html#method.splitn) and
    /// related functions with either zero or one splits.
    ///
    /// ### Why is this bad?
    /// These calls don't actually split the value and are
    /// likely to be intended as a different number.
    ///
    /// ### Example
    /// ```rust
    /// // Bad
    /// let s = "";
    /// for x in s.splitn(1, ":") {
    ///     // use x
    /// }
    ///
    /// // Good
    /// let s = "";
    /// for x in s.splitn(2, ":") {
    ///     // use x
    /// }
    /// ```
    #[clippy::version = "1.54.0"]
    pub SUSPICIOUS_SPLITN,
    correctness,
    "checks for `.splitn(0, ..)` and `.splitn(1, ..)`"
}

declare_clippy_lint! {
    /// ### What it does
    /// Checks for manual implementations of `str::repeat`
    ///
    /// ### Why is this bad?
    /// These are both harder to read, as well as less performant.
    ///
    /// ### Example
    /// ```rust
    /// // Bad
    /// let x: String = std::iter::repeat('x').take(10).collect();
    ///
    /// // Good
    /// let x: String = "x".repeat(10);
    /// ```
    #[clippy::version = "1.54.0"]
    pub MANUAL_STR_REPEAT,
    perf,
    "manual implementation of `str::repeat`"
}

declare_clippy_lint! {
    /// ### What it does
    /// Checks for usages of `str::splitn(2, _)`
    ///
    /// ### Why is this bad?
    /// `split_once` is both clearer in intent and slightly more efficient.
    ///
    /// ### Example
    /// ```rust,ignore
    /// // Bad
    /// let s = "key=value=add";
    /// let (key, value) = s.splitn(2, '=').next_tuple()?;
    /// let value = s.splitn(2, '=').nth(1)?;
    ///
    /// let mut parts = s.splitn(2, '=');
    /// let key = parts.next()?;
    /// let value = parts.next()?;
    /// ```
    /// Use instead:
    /// ```rust,ignore
    /// // Good
    /// let s = "key=value=add";
    /// let (key, value) = s.split_once('=')?;
    /// let value = s.split_once('=')?.1;
    ///
    /// let (key, value) = s.split_once('=')?;
    /// ```
    ///
    /// ### Limitations
    /// The multiple statement variant currently only detects `iter.next()?`/`iter.next().unwrap()`
    /// in two separate `let` statements that immediately follow the `splitn()`
    #[clippy::version = "1.57.0"]
    pub MANUAL_SPLIT_ONCE,
    complexity,
    "replace `.splitn(2, pat)` with `.split_once(pat)`"
}

declare_clippy_lint! {
    /// ### What it does
    /// Checks for usages of `str::splitn` (or `str::rsplitn`) where using `str::split` would be the same.
    /// ### Why is this bad?
    /// The function `split` is simpler and there is no performance difference in these cases, considering
    /// that both functions return a lazy iterator.
    /// ### Example
    /// ```rust
    /// // Bad
    /// let str = "key=value=add";
    /// let _ = str.splitn(3, '=').next().unwrap();
    /// ```
    /// Use instead:
    /// ```rust
    /// // Good
    /// let str = "key=value=add";
    /// let _ = str.split('=').next().unwrap();
    /// ```
    #[clippy::version = "1.58.0"]
    pub NEEDLESS_SPLITN,
    complexity,
    "usages of `str::splitn` that can be replaced with `str::split`"
}

declare_clippy_lint! {
    /// ### What it does
    /// Checks for unnecessary calls to [`ToOwned::to_owned`](https://doc.rust-lang.org/std/borrow/trait.ToOwned.html#tymethod.to_owned)
    /// and other `to_owned`-like functions.
    ///
    /// ### Why is this bad?
    /// The unnecessary calls result in useless allocations.
    ///
    /// ### Known problems
    /// `unnecessary_to_owned` can falsely trigger if `IntoIterator::into_iter` is applied to an
    /// owned copy of a resource and the resource is later used mutably. See
    /// [#8148](https://github.com/rust-lang/rust-clippy/issues/8148).
    ///
    /// ### Example
    /// ```rust
    /// let path = std::path::Path::new("x");
    /// foo(&path.to_string_lossy().to_string());
    /// fn foo(s: &str) {}
    /// ```
    /// Use instead:
    /// ```rust
    /// let path = std::path::Path::new("x");
    /// foo(&path.to_string_lossy());
    /// fn foo(s: &str) {}
    /// ```
    #[clippy::version = "1.58.0"]
    pub UNNECESSARY_TO_OWNED,
    perf,
    "unnecessary calls to `to_owned`-like functions"
}

declare_clippy_lint! {
    /// ### What it does
    /// Checks for use of `.collect::<Vec<String>>().join("")` on iterators.
    ///
    /// ### Why is this bad?
    /// `.collect::<String>()` is more concise and might be more performant
    ///
    /// ### Example
    /// ```rust
    /// let vector = vec!["hello",  "world"];
    /// let output = vector.iter().map(|item| item.to_uppercase()).collect::<Vec<String>>().join("");
    /// println!("{}", output);
    /// ```
    /// The correct use would be:
    /// ```rust
    /// let vector = vec!["hello",  "world"];
    /// let output = vector.iter().map(|item| item.to_uppercase()).collect::<String>();
    /// println!("{}", output);
    /// ```
    /// ### Known problems
    /// While `.collect::<String>()` is sometimes more performant, there are cases where
    /// using `.collect::<String>()` over `.collect::<Vec<String>>().join("")`
    /// will prevent loop unrolling and will result in a negative performance impact.
    ///
    /// Additionally, differences have been observed between aarch64 and x86_64 assembly output,
    /// with aarch64 tending to producing faster assembly in more cases when using `.collect::<String>()`
    #[clippy::version = "1.61.0"]
    pub UNNECESSARY_JOIN,
    pedantic,
    "using `.collect::<Vec<String>>().join(\"\")` on an iterator"
}

declare_clippy_lint! {
    /// ### What it does
    /// Checks for no-op uses of `Option::{as_deref, as_deref_mut}`,
    /// for example, `Option<&T>::as_deref()` returns the same type.
    ///
    /// ### Why is this bad?
    /// Redundant code and improving readability.
    ///
    /// ### Example
    /// ```rust
    /// let a = Some(&1);
    /// let b = a.as_deref(); // goes from Option<&i32> to Option<&i32>
    /// ```
    /// Could be written as:
    /// ```rust
    /// let a = Some(&1);
    /// let b = a;
    /// ```
    #[clippy::version = "1.57.0"]
    pub NEEDLESS_OPTION_AS_DEREF,
    complexity,
    "no-op use of `deref` or `deref_mut` method to `Option`."
}

declare_clippy_lint! {
    /// ### What it does
    /// Finds usages of [`char::is_digit`]
    /// (https://doc.rust-lang.org/stable/std/primitive.char.html#method.is_digit) that
    /// can be replaced with [`is_ascii_digit`]
    /// (https://doc.rust-lang.org/stable/std/primitive.char.html#method.is_ascii_digit) or
    /// [`is_ascii_hexdigit`]
    /// (https://doc.rust-lang.org/stable/std/primitive.char.html#method.is_ascii_hexdigit).
    ///
    /// ### Why is this bad?
    /// `is_digit(..)` is slower and requires specifying the radix.
    ///
    /// ### Example
    /// ```rust
    /// let c: char = '6';
    /// c.is_digit(10);
    /// c.is_digit(16);
    /// ```
    /// Use instead:
    /// ```rust
    /// let c: char = '6';
    /// c.is_ascii_digit();
    /// c.is_ascii_hexdigit();
    /// ```
    #[clippy::version = "1.61.0"]
    pub IS_DIGIT_ASCII_RADIX,
    style,
    "use of `char::is_digit(..)` with literal radix of 10 or 16"
}

declare_clippy_lint! {
    ///
    /// ### Why is this bad?
    ///
    /// ### Example
    /// ```rust
    /// let x = Some(3);
    /// x.as_ref().take();
    /// ```
    /// Use instead:
    /// ```rust
    /// let x = Some(3);
    /// x.as_ref();
    /// ```
    #[clippy::version = "1.61.0"]
    pub NEEDLESS_OPTION_TAKE,
    complexity,
    "using `.as_ref().take()` on a temporary value"
}

pub struct Methods {
    avoid_breaking_exported_api: bool,
    msrv: Option<RustcVersion>,
    allow_expect_in_tests: bool,
    allow_unwrap_in_tests: bool,
}

impl Methods {
    #[must_use]
    pub fn new(
        avoid_breaking_exported_api: bool,
        msrv: Option<RustcVersion>,
        allow_expect_in_tests: bool,
        allow_unwrap_in_tests: bool,
    ) -> Self {
        Self {
            avoid_breaking_exported_api,
            msrv,
            allow_expect_in_tests,
            allow_unwrap_in_tests,
        }
    }
}

impl_lint_pass!(Methods => [
    UNWRAP_USED,
    EXPECT_USED,
    SHOULD_IMPLEMENT_TRAIT,
    WRONG_SELF_CONVENTION,
    OK_EXPECT,
    UNWRAP_OR_ELSE_DEFAULT,
    MAP_UNWRAP_OR,
    RESULT_MAP_OR_INTO_OPTION,
    OPTION_MAP_OR_NONE,
    BIND_INSTEAD_OF_MAP,
    OR_FUN_CALL,
    OR_THEN_UNWRAP,
    EXPECT_FUN_CALL,
    CHARS_NEXT_CMP,
    CHARS_LAST_CMP,
    CLONE_ON_COPY,
    CLONE_ON_REF_PTR,
    CLONE_DOUBLE_REF,
    ITER_OVEREAGER_CLONED,
    CLONED_INSTEAD_OF_COPIED,
    FLAT_MAP_OPTION,
    INEFFICIENT_TO_STRING,
    NEW_RET_NO_SELF,
    SINGLE_CHAR_PATTERN,
    SINGLE_CHAR_ADD_STR,
    SEARCH_IS_SOME,
    FILTER_NEXT,
    SKIP_WHILE_NEXT,
    FILTER_MAP_IDENTITY,
    MAP_IDENTITY,
    MANUAL_FILTER_MAP,
    MANUAL_FIND_MAP,
    OPTION_FILTER_MAP,
    FILTER_MAP_NEXT,
    FLAT_MAP_IDENTITY,
    MAP_FLATTEN,
    ITERATOR_STEP_BY_ZERO,
    ITER_NEXT_SLICE,
    ITER_COUNT,
    ITER_NTH,
    ITER_NTH_ZERO,
    BYTES_NTH,
    ITER_SKIP_NEXT,
    GET_UNWRAP,
    STRING_EXTEND_CHARS,
    ITER_CLONED_COLLECT,
    ITER_WITH_DRAIN,
    USELESS_ASREF,
    UNNECESSARY_FOLD,
    UNNECESSARY_FILTER_MAP,
    UNNECESSARY_FIND_MAP,
    INTO_ITER_ON_REF,
    SUSPICIOUS_MAP,
    UNINIT_ASSUMED_INIT,
    MANUAL_SATURATING_ARITHMETIC,
    ZST_OFFSET,
    FILETYPE_IS_FILE,
    OPTION_AS_REF_DEREF,
    UNNECESSARY_LAZY_EVALUATIONS,
    MAP_COLLECT_RESULT_UNIT,
    FROM_ITER_INSTEAD_OF_COLLECT,
    INSPECT_FOR_EACH,
    IMPLICIT_CLONE,
    SUSPICIOUS_SPLITN,
    MANUAL_STR_REPEAT,
    EXTEND_WITH_DRAIN,
    MANUAL_SPLIT_ONCE,
    NEEDLESS_SPLITN,
    UNNECESSARY_TO_OWNED,
    UNNECESSARY_JOIN,
    ERR_EXPECT,
    NEEDLESS_OPTION_AS_DEREF,
    IS_DIGIT_ASCII_RADIX,
    NEEDLESS_OPTION_TAKE,
]);

/// Extracts a method call name, args, and `Span` of the method name.
fn method_call<'tcx>(recv: &'tcx hir::Expr<'tcx>) -> Option<(&'tcx str, &'tcx [hir::Expr<'tcx>], Span)> {
    if let ExprKind::MethodCall(path, args, _) = recv.kind {
        if !args.iter().any(|e| e.span.from_expansion()) {
            let name = path.ident.name.as_str();
            return Some((name, args, path.ident.span));
        }
    }
    None
}

impl<'tcx> LateLintPass<'tcx> for Methods {
    fn check_expr(&mut self, cx: &LateContext<'tcx>, expr: &'tcx hir::Expr<'_>) {
        if expr.span.from_expansion() {
            return;
        }

        self.check_methods(cx, expr);

        match expr.kind {
            hir::ExprKind::Call(func, args) => {
                from_iter_instead_of_collect::check(cx, expr, args, func);
            },
            hir::ExprKind::MethodCall(method_call, args, _) => {
                let method_span = method_call.ident.span;
                or_fun_call::check(cx, expr, method_span, method_call.ident.as_str(), args);
                expect_fun_call::check(cx, expr, method_span, method_call.ident.as_str(), args);
                clone_on_copy::check(cx, expr, method_call.ident.name, args);
                clone_on_ref_ptr::check(cx, expr, method_call.ident.name, args);
                inefficient_to_string::check(cx, expr, method_call.ident.name, args);
                single_char_add_str::check(cx, expr, args);
                into_iter_on_ref::check(cx, expr, method_span, method_call.ident.name, args);
                single_char_pattern::check(cx, expr, method_call.ident.name, args);
<<<<<<< HEAD
                unnecessary_to_owned::check(cx, expr, method_call.ident.name, args, self.msrv.as_ref());
=======
                unnecessary_to_owned::check(cx, expr, method_call.ident.name, args, self.msrv);
>>>>>>> 6f26383f
            },
            hir::ExprKind::Binary(op, lhs, rhs) if op.node == hir::BinOpKind::Eq || op.node == hir::BinOpKind::Ne => {
                let mut info = BinaryExprInfo {
                    expr,
                    chain: lhs,
                    other: rhs,
                    eq: op.node == hir::BinOpKind::Eq,
                };
                lint_binary_expr_with_method_call(cx, &mut info);
            },
            _ => (),
        }
    }

    #[allow(clippy::too_many_lines)]
    fn check_impl_item(&mut self, cx: &LateContext<'tcx>, impl_item: &'tcx hir::ImplItem<'_>) {
        if in_external_macro(cx.sess(), impl_item.span) {
            return;
        }
        let name = impl_item.ident.name.as_str();
        let parent = cx.tcx.hir().get_parent_item(impl_item.hir_id());
        let item = cx.tcx.hir().expect_item(parent);
        let self_ty = cx.tcx.type_of(item.def_id);

        let implements_trait = matches!(item.kind, hir::ItemKind::Impl(hir::Impl { of_trait: Some(_), .. }));
        if_chain! {
            if let hir::ImplItemKind::Fn(ref sig, id) = impl_item.kind;
            if let Some(first_arg) = iter_input_pats(sig.decl, cx.tcx.hir().body(id)).next();

            let method_sig = cx.tcx.fn_sig(impl_item.def_id);
            let method_sig = cx.tcx.erase_late_bound_regions(method_sig);

            let first_arg_ty = method_sig.inputs().iter().next();

            // check conventions w.r.t. conversion method names and predicates
            if let Some(first_arg_ty) = first_arg_ty;

            then {
                // if this impl block implements a trait, lint in trait definition instead
                if !implements_trait && cx.access_levels.is_exported(impl_item.def_id) {
                    // check missing trait implementations
                    for method_config in &TRAIT_METHODS {
                        if name == method_config.method_name &&
                            sig.decl.inputs.len() == method_config.param_count &&
                            method_config.output_type.matches(&sig.decl.output) &&
                            method_config.self_kind.matches(cx, self_ty, *first_arg_ty) &&
                            fn_header_equals(method_config.fn_header, sig.header) &&
                            method_config.lifetime_param_cond(impl_item)
                        {
                            span_lint_and_help(
                                cx,
                                SHOULD_IMPLEMENT_TRAIT,
                                impl_item.span,
                                &format!(
                                    "method `{}` can be confused for the standard trait method `{}::{}`",
                                    method_config.method_name,
                                    method_config.trait_name,
                                    method_config.method_name
                                ),
                                None,
                                &format!(
                                    "consider implementing the trait `{}` or choosing a less ambiguous method name",
                                    method_config.trait_name
                                )
                            );
                        }
                    }
                }

                if sig.decl.implicit_self.has_implicit_self()
                    && !(self.avoid_breaking_exported_api
                        && cx.access_levels.is_exported(impl_item.def_id))
                {
                    wrong_self_convention::check(
                        cx,
                        name,
                        self_ty,
                        *first_arg_ty,
                        first_arg.pat.span,
                        implements_trait,
                        false
                    );
                }
            }
        }

        // if this impl block implements a trait, lint in trait definition instead
        if implements_trait {
            return;
        }

        if let hir::ImplItemKind::Fn(_, _) = impl_item.kind {
            let ret_ty = return_ty(cx, impl_item.hir_id());

            // walk the return type and check for Self (this does not check associated types)
            if let Some(self_adt) = self_ty.ty_adt_def() {
                if contains_adt_constructor(ret_ty, self_adt) {
                    return;
                }
            } else if contains_ty(ret_ty, self_ty) {
                return;
            }

            // if return type is impl trait, check the associated types
            if let ty::Opaque(def_id, _) = *ret_ty.kind() {
                // one of the associated types must be Self
                for &(predicate, _span) in cx.tcx.explicit_item_bounds(def_id) {
                    if let ty::PredicateKind::Projection(projection_predicate) = predicate.kind().skip_binder() {
                        let assoc_ty = match projection_predicate.term {
                            ty::Term::Ty(ty) => ty,
                            ty::Term::Const(_c) => continue,
                        };
                        // walk the associated type and check for Self
                        if let Some(self_adt) = self_ty.ty_adt_def() {
                            if contains_adt_constructor(assoc_ty, self_adt) {
                                return;
                            }
                        } else if contains_ty(assoc_ty, self_ty) {
                            return;
                        }
                    }
                }
            }

            if name == "new" && ret_ty != self_ty {
                span_lint(
                    cx,
                    NEW_RET_NO_SELF,
                    impl_item.span,
                    "methods called `new` usually return `Self`",
                );
            }
        }
    }

    fn check_trait_item(&mut self, cx: &LateContext<'tcx>, item: &'tcx TraitItem<'_>) {
        if in_external_macro(cx.tcx.sess, item.span) {
            return;
        }

        if_chain! {
            if let TraitItemKind::Fn(ref sig, _) = item.kind;
            if sig.decl.implicit_self.has_implicit_self();
            if let Some(first_arg_ty) = sig.decl.inputs.iter().next();

            then {
                let first_arg_span = first_arg_ty.span;
                let first_arg_ty = hir_ty_to_ty(cx.tcx, first_arg_ty);
                let self_ty = TraitRef::identity(cx.tcx, item.def_id.to_def_id()).self_ty().skip_binder();
                wrong_self_convention::check(
                    cx,
                    item.ident.name.as_str(),
                    self_ty,
                    first_arg_ty,
                    first_arg_span,
                    false,
                    true
                );
            }
        }

        if_chain! {
            if item.ident.name == sym::new;
            if let TraitItemKind::Fn(_, _) = item.kind;
            let ret_ty = return_ty(cx, item.hir_id());
            let self_ty = TraitRef::identity(cx.tcx, item.def_id.to_def_id()).self_ty().skip_binder();
            if !contains_ty(ret_ty, self_ty);

            then {
                span_lint(
                    cx,
                    NEW_RET_NO_SELF,
                    item.span,
                    "methods called `new` usually return `Self`",
                );
            }
        }
    }

    extract_msrv_attr!(LateContext);
}

impl Methods {
    #[allow(clippy::too_many_lines)]
    fn check_methods<'tcx>(&self, cx: &LateContext<'tcx>, expr: &'tcx Expr<'_>) {
        if let Some((name, [recv, args @ ..], span)) = method_call(expr) {
            match (name, args) {
                ("add" | "offset" | "sub" | "wrapping_offset" | "wrapping_add" | "wrapping_sub", [_arg]) => {
                    zst_offset::check(cx, expr, recv);
                },
                ("and_then", [arg]) => {
                    let biom_option_linted = bind_instead_of_map::OptionAndThenSome::check(cx, expr, recv, arg);
                    let biom_result_linted = bind_instead_of_map::ResultAndThenOk::check(cx, expr, recv, arg);
                    if !biom_option_linted && !biom_result_linted {
                        unnecessary_lazy_eval::check(cx, expr, recv, arg, "and");
                    }
                },
                ("as_deref" | "as_deref_mut", []) => {
                    needless_option_as_deref::check(cx, expr, recv, name);
                },
                ("as_mut", []) => useless_asref::check(cx, expr, "as_mut", recv),
                ("as_ref", []) => useless_asref::check(cx, expr, "as_ref", recv),
                ("assume_init", []) => uninit_assumed_init::check(cx, expr, recv),
                ("cloned", []) => cloned_instead_of_copied::check(cx, expr, recv, span, self.msrv),
                ("collect", []) => match method_call(recv) {
                    Some((name @ ("cloned" | "copied"), [recv2], _)) => {
                        iter_cloned_collect::check(cx, name, expr, recv2);
                    },
                    Some(("map", [m_recv, m_arg], _)) => {
                        map_collect_result_unit::check(cx, expr, m_recv, m_arg, recv);
                    },
                    Some(("take", [take_self_arg, take_arg], _)) => {
                        if meets_msrv(self.msrv, msrvs::STR_REPEAT) {
                            manual_str_repeat::check(cx, expr, recv, take_self_arg, take_arg);
                        }
                    },
                    _ => {},
                },
                (name @ "count", args @ []) => match method_call(recv) {
                    Some(("cloned", [recv2], _)) => iter_overeager_cloned::check(cx, expr, recv2, name, args),
                    Some((name2 @ ("into_iter" | "iter" | "iter_mut"), [recv2], _)) => {
                        iter_count::check(cx, expr, recv2, name2);
                    },
                    Some(("map", [_, arg], _)) => suspicious_map::check(cx, expr, recv, arg),
                    _ => {},
                },
                ("drain", [arg]) => {
                    iter_with_drain::check(cx, expr, recv, span, arg);
                },
                ("expect", [_]) => match method_call(recv) {
                    Some(("ok", [recv], _)) => ok_expect::check(cx, expr, recv),
                    Some(("err", [recv], err_span)) => err_expect::check(cx, expr, recv, self.msrv, span, err_span),
                    _ => expect_used::check(cx, expr, recv, self.allow_expect_in_tests),
                },
                ("extend", [arg]) => {
                    string_extend_chars::check(cx, expr, recv, arg);
                    extend_with_drain::check(cx, expr, recv, arg);
                },
                ("filter_map", [arg]) => {
                    unnecessary_filter_map::check(cx, expr, arg, name);
                    filter_map_identity::check(cx, expr, arg, span);
                },
                ("find_map", [arg]) => {
                    unnecessary_filter_map::check(cx, expr, arg, name);
                },
                ("flat_map", [arg]) => {
                    flat_map_identity::check(cx, expr, arg, span);
                    flat_map_option::check(cx, expr, arg, span);
                },
                (name @ "flatten", args @ []) => match method_call(recv) {
                    Some(("map", [recv, map_arg], map_span)) => map_flatten::check(cx, expr, recv, map_arg, map_span),
                    Some(("cloned", [recv2], _)) => iter_overeager_cloned::check(cx, expr, recv2, name, args),
                    _ => {},
                },
                ("fold", [init, acc]) => unnecessary_fold::check(cx, expr, init, acc, span),
                ("for_each", [_]) => {
                    if let Some(("inspect", [_, _], span2)) = method_call(recv) {
                        inspect_for_each::check(cx, expr, span2);
                    }
                },
                ("get_or_insert_with", [arg]) => unnecessary_lazy_eval::check(cx, expr, recv, arg, "get_or_insert"),
                ("is_file", []) => filetype_is_file::check(cx, expr, recv),
                ("is_digit", [radix]) => is_digit_ascii_radix::check(cx, expr, recv, radix, self.msrv),
                ("is_none", []) => check_is_some_is_none(cx, expr, recv, false),
                ("is_some", []) => check_is_some_is_none(cx, expr, recv, true),
                ("join", [join_arg]) => {
                    if let Some(("collect", _, span)) = method_call(recv) {
                        unnecessary_join::check(cx, expr, recv, join_arg, span);
                    }
                },
<<<<<<< HEAD
                Some(("map", [_, arg], _)) => suspicious_map::check(cx, expr, recv, arg),
                _ => {},
            },
            ("drain", [arg]) => {
                iter_with_drain::check(cx, expr, recv, span, arg);
            },
            ("expect", [_]) => match method_call(recv) {
                Some(("ok", [recv], _)) => ok_expect::check(cx, expr, recv),
                Some(("err", [recv], err_span)) => err_expect::check(cx, expr, recv, msrv, span, err_span),
                _ => expect_used::check(cx, expr, recv),
            },
            ("extend", [arg]) => {
                string_extend_chars::check(cx, expr, recv, arg);
                extend_with_drain::check(cx, expr, recv, arg);
            },
            ("filter_map", [arg]) => {
                unnecessary_filter_map::check(cx, expr, arg, name);
                filter_map_identity::check(cx, expr, arg, span);
            },
            ("find_map", [arg]) => {
                unnecessary_filter_map::check(cx, expr, arg, name);
            },
            ("flat_map", [arg]) => {
                flat_map_identity::check(cx, expr, arg, span);
                flat_map_option::check(cx, expr, arg, span);
            },
            (name @ "flatten", args @ []) => match method_call(recv) {
                Some(("map", [recv, map_arg], map_span)) => map_flatten::check(cx, expr, recv, map_arg, map_span),
                Some(("cloned", [recv2], _)) => iter_overeager_cloned::check(cx, expr, recv2, name, args),
                _ => {},
            },
            ("fold", [init, acc]) => unnecessary_fold::check(cx, expr, init, acc, span),
            ("for_each", [_]) => {
                if let Some(("inspect", [_, _], span2)) = method_call(recv) {
                    inspect_for_each::check(cx, expr, span2);
                }
            },
            ("get_or_insert_with", [arg]) => unnecessary_lazy_eval::check(cx, expr, recv, arg, "get_or_insert"),
            ("is_file", []) => filetype_is_file::check(cx, expr, recv),
            ("is_digit", [radix]) => is_digit_ascii_radix::check(cx, expr, recv, radix, msrv),
            ("is_none", []) => check_is_some_is_none(cx, expr, recv, false),
            ("is_some", []) => check_is_some_is_none(cx, expr, recv, true),
            ("join", [join_arg]) => {
                if let Some(("collect", _, span)) = method_call(recv) {
                    unnecessary_join::check(cx, expr, recv, join_arg, span);
                }
            },
            ("last", args @ []) | ("skip", args @ [_]) => {
                if let Some((name2, [recv2, args2 @ ..], _span2)) = method_call(recv) {
                    if let ("cloned", []) = (name2, args2) {
                        iter_overeager_cloned::check(cx, expr, recv2, name, args);
=======
                ("last", args @ []) | ("skip", args @ [_]) => {
                    if let Some((name2, [recv2, args2 @ ..], _span2)) = method_call(recv) {
                        if let ("cloned", []) = (name2, args2) {
                            iter_overeager_cloned::check(cx, expr, recv2, name, args);
                        }
>>>>>>> 6f26383f
                    }
                },
                (name @ ("map" | "map_err"), [m_arg]) => {
                    if let Some((name, [recv2, args @ ..], span2)) = method_call(recv) {
                        match (name, args) {
                            ("as_mut", []) => option_as_ref_deref::check(cx, expr, recv2, m_arg, true, self.msrv),
                            ("as_ref", []) => option_as_ref_deref::check(cx, expr, recv2, m_arg, false, self.msrv),
                            ("filter", [f_arg]) => {
                                filter_map::check(cx, expr, recv2, f_arg, span2, recv, m_arg, span, false);
                            },
                            ("find", [f_arg]) => {
                                filter_map::check(cx, expr, recv2, f_arg, span2, recv, m_arg, span, true);
                            },
                            _ => {},
                        }
                    }
                    map_identity::check(cx, expr, recv, m_arg, name, span);
                },
                ("map_or", [def, map]) => option_map_or_none::check(cx, expr, recv, def, map),
                (name @ "next", args @ []) => {
                    if let Some((name2, [recv2, args2 @ ..], _)) = method_call(recv) {
                        match (name2, args2) {
                            ("cloned", []) => iter_overeager_cloned::check(cx, expr, recv2, name, args),
                            ("filter", [arg]) => filter_next::check(cx, expr, recv2, arg),
                            ("filter_map", [arg]) => filter_map_next::check(cx, expr, recv2, arg, self.msrv),
                            ("iter", []) => iter_next_slice::check(cx, expr, recv2),
                            ("skip", [arg]) => iter_skip_next::check(cx, expr, recv2, arg),
                            ("skip_while", [_]) => skip_while_next::check(cx, expr),
                            _ => {},
                        }
                    }
<<<<<<< HEAD
                }
            },
            ("nth", args @ [n_arg]) => match method_call(recv) {
                Some(("bytes", [recv2], _)) => bytes_nth::check(cx, expr, recv2, n_arg),
                Some(("cloned", [recv2], _)) => iter_overeager_cloned::check(cx, expr, recv2, name, args),
                Some(("iter", [recv2], _)) => iter_nth::check(cx, expr, recv2, recv, n_arg, false),
                Some(("iter_mut", [recv2], _)) => iter_nth::check(cx, expr, recv2, recv, n_arg, true),
                _ => iter_nth_zero::check(cx, expr, recv, n_arg),
            },
            ("ok_or_else", [arg]) => unnecessary_lazy_eval::check(cx, expr, recv, arg, "ok_or"),
            ("or_else", [arg]) => {
                if !bind_instead_of_map::ResultOrElseErrInfo::check(cx, expr, recv, arg) {
                    unnecessary_lazy_eval::check(cx, expr, recv, arg, "or");
                }
            },
            ("splitn" | "rsplitn", [count_arg, pat_arg]) => {
                if let Some((Constant::Int(count), _)) = constant(cx, cx.typeck_results(), count_arg) {
                    suspicious_splitn::check(cx, name, expr, recv, count);
                    str_splitn::check(cx, name, expr, recv, pat_arg, count, msrv);
                }
            },
            ("splitn_mut" | "rsplitn_mut", [count_arg, _]) => {
                if let Some((Constant::Int(count), _)) = constant(cx, cx.typeck_results(), count_arg) {
                    suspicious_splitn::check(cx, name, expr, recv, count);
                }
            },
            ("step_by", [arg]) => iterator_step_by_zero::check(cx, expr, arg),
            ("take", args @ [_arg]) => {
                if let Some((name2, [recv2, args2 @ ..], _span2)) = method_call(recv) {
                    if let ("cloned", []) = (name2, args2) {
                        iter_overeager_cloned::check(cx, expr, recv2, name, args);
                    }
                }
            },
            ("take", []) => needless_option_take::check(cx, expr, recv),
            ("to_os_string" | "to_owned" | "to_path_buf" | "to_vec", []) => {
                implicit_clone::check(cx, name, expr, recv);
            },
            ("unwrap", []) => {
                match method_call(recv) {
                    Some(("get", [recv, get_arg], _)) => {
                        get_unwrap::check(cx, expr, recv, get_arg, false);
                    },
                    Some(("get_mut", [recv, get_arg], _)) => {
                        get_unwrap::check(cx, expr, recv, get_arg, true);
=======
                },
                ("nth", args @ [n_arg]) => match method_call(recv) {
                    Some(("bytes", [recv2], _)) => bytes_nth::check(cx, expr, recv2, n_arg),
                    Some(("cloned", [recv2], _)) => iter_overeager_cloned::check(cx, expr, recv2, name, args),
                    Some(("iter", [recv2], _)) => iter_nth::check(cx, expr, recv2, recv, n_arg, false),
                    Some(("iter_mut", [recv2], _)) => iter_nth::check(cx, expr, recv2, recv, n_arg, true),
                    _ => iter_nth_zero::check(cx, expr, recv, n_arg),
                },
                ("ok_or_else", [arg]) => unnecessary_lazy_eval::check(cx, expr, recv, arg, "ok_or"),
                ("or_else", [arg]) => {
                    if !bind_instead_of_map::ResultOrElseErrInfo::check(cx, expr, recv, arg) {
                        unnecessary_lazy_eval::check(cx, expr, recv, arg, "or");
                    }
                },
                ("splitn" | "rsplitn", [count_arg, pat_arg]) => {
                    if let Some((Constant::Int(count), _)) = constant(cx, cx.typeck_results(), count_arg) {
                        suspicious_splitn::check(cx, name, expr, recv, count);
                        str_splitn::check(cx, name, expr, recv, pat_arg, count, self.msrv);
                    }
                },
                ("splitn_mut" | "rsplitn_mut", [count_arg, _]) => {
                    if let Some((Constant::Int(count), _)) = constant(cx, cx.typeck_results(), count_arg) {
                        suspicious_splitn::check(cx, name, expr, recv, count);
                    }
                },
                ("step_by", [arg]) => iterator_step_by_zero::check(cx, expr, arg),
                ("take", args @ [_arg]) => {
                    if let Some((name2, [recv2, args2 @ ..], _span2)) = method_call(recv) {
                        if let ("cloned", []) = (name2, args2) {
                            iter_overeager_cloned::check(cx, expr, recv2, name, args);
                        }
                    }
                },
                ("take", []) => needless_option_take::check(cx, expr, recv),
                ("to_os_string" | "to_owned" | "to_path_buf" | "to_vec", []) => {
                    implicit_clone::check(cx, name, expr, recv);
                },
                ("unwrap", []) => {
                    match method_call(recv) {
                        Some(("get", [recv, get_arg], _)) => {
                            get_unwrap::check(cx, expr, recv, get_arg, false);
                        },
                        Some(("get_mut", [recv, get_arg], _)) => {
                            get_unwrap::check(cx, expr, recv, get_arg, true);
                        },
                        Some(("or", [recv, or_arg], or_span)) => {
                            or_then_unwrap::check(cx, expr, recv, or_arg, or_span);
                        },
                        _ => {},
                    }
                    unwrap_used::check(cx, expr, recv, self.allow_unwrap_in_tests);
                },
                ("unwrap_or", [u_arg]) => match method_call(recv) {
                    Some((arith @ ("checked_add" | "checked_sub" | "checked_mul"), [lhs, rhs], _)) => {
                        manual_saturating_arithmetic::check(cx, expr, lhs, rhs, u_arg, &arith["checked_".len()..]);
>>>>>>> 6f26383f
                    },
                    Some(("map", [m_recv, m_arg], span)) => {
                        option_map_unwrap_or::check(cx, expr, m_recv, m_arg, recv, u_arg, span);
                    },
                    _ => {},
                },
                ("unwrap_or_else", [u_arg]) => match method_call(recv) {
                    Some(("map", [recv, map_arg], _))
                        if map_unwrap_or::check(cx, expr, recv, map_arg, u_arg, self.msrv) => {},
                    _ => {
                        unwrap_or_else_default::check(cx, expr, recv, u_arg);
                        unnecessary_lazy_eval::check(cx, expr, recv, u_arg, "unwrap_or");
                    },
                },
                _ => {},
            }
        }
    }
}

fn check_is_some_is_none(cx: &LateContext<'_>, expr: &Expr<'_>, recv: &Expr<'_>, is_some: bool) {
    if let Some((name @ ("find" | "position" | "rposition"), [f_recv, arg], span)) = method_call(recv) {
        search_is_some::check(cx, expr, name, is_some, f_recv, arg, recv, span);
    }
}

/// Used for `lint_binary_expr_with_method_call`.
#[derive(Copy, Clone)]
struct BinaryExprInfo<'a> {
    expr: &'a hir::Expr<'a>,
    chain: &'a hir::Expr<'a>,
    other: &'a hir::Expr<'a>,
    eq: bool,
}

/// Checks for the `CHARS_NEXT_CMP` and `CHARS_LAST_CMP` lints.
fn lint_binary_expr_with_method_call(cx: &LateContext<'_>, info: &mut BinaryExprInfo<'_>) {
    macro_rules! lint_with_both_lhs_and_rhs {
        ($func:expr, $cx:expr, $info:ident) => {
            if !$func($cx, $info) {
                ::std::mem::swap(&mut $info.chain, &mut $info.other);
                if $func($cx, $info) {
                    return;
                }
            }
        };
    }

    lint_with_both_lhs_and_rhs!(chars_next_cmp::check, cx, info);
    lint_with_both_lhs_and_rhs!(chars_last_cmp::check, cx, info);
    lint_with_both_lhs_and_rhs!(chars_next_cmp_with_unwrap::check, cx, info);
    lint_with_both_lhs_and_rhs!(chars_last_cmp_with_unwrap::check, cx, info);
}

const FN_HEADER: hir::FnHeader = hir::FnHeader {
    unsafety: hir::Unsafety::Normal,
    constness: hir::Constness::NotConst,
    asyncness: hir::IsAsync::NotAsync,
    abi: rustc_target::spec::abi::Abi::Rust,
};

struct ShouldImplTraitCase {
    trait_name: &'static str,
    method_name: &'static str,
    param_count: usize,
    fn_header: hir::FnHeader,
    // implicit self kind expected (none, self, &self, ...)
    self_kind: SelfKind,
    // checks against the output type
    output_type: OutType,
    // certain methods with explicit lifetimes can't implement the equivalent trait method
    lint_explicit_lifetime: bool,
}
impl ShouldImplTraitCase {
    const fn new(
        trait_name: &'static str,
        method_name: &'static str,
        param_count: usize,
        fn_header: hir::FnHeader,
        self_kind: SelfKind,
        output_type: OutType,
        lint_explicit_lifetime: bool,
    ) -> ShouldImplTraitCase {
        ShouldImplTraitCase {
            trait_name,
            method_name,
            param_count,
            fn_header,
            self_kind,
            output_type,
            lint_explicit_lifetime,
        }
    }

    fn lifetime_param_cond(&self, impl_item: &hir::ImplItem<'_>) -> bool {
        self.lint_explicit_lifetime
            || !impl_item.generics.params.iter().any(|p| {
                matches!(
                    p.kind,
                    hir::GenericParamKind::Lifetime {
                        kind: hir::LifetimeParamKind::Explicit
                    }
                )
            })
    }
}

#[rustfmt::skip]
const TRAIT_METHODS: [ShouldImplTraitCase; 30] = [
    ShouldImplTraitCase::new("std::ops::Add", "add",  2,  FN_HEADER,  SelfKind::Value,  OutType::Any, true),
    ShouldImplTraitCase::new("std::convert::AsMut", "as_mut",  1,  FN_HEADER,  SelfKind::RefMut,  OutType::Ref, true),
    ShouldImplTraitCase::new("std::convert::AsRef", "as_ref",  1,  FN_HEADER,  SelfKind::Ref,  OutType::Ref, true),
    ShouldImplTraitCase::new("std::ops::BitAnd", "bitand",  2,  FN_HEADER,  SelfKind::Value,  OutType::Any, true),
    ShouldImplTraitCase::new("std::ops::BitOr", "bitor",  2,  FN_HEADER,  SelfKind::Value,  OutType::Any, true),
    ShouldImplTraitCase::new("std::ops::BitXor", "bitxor",  2,  FN_HEADER,  SelfKind::Value,  OutType::Any, true),
    ShouldImplTraitCase::new("std::borrow::Borrow", "borrow",  1,  FN_HEADER,  SelfKind::Ref,  OutType::Ref, true),
    ShouldImplTraitCase::new("std::borrow::BorrowMut", "borrow_mut",  1,  FN_HEADER,  SelfKind::RefMut,  OutType::Ref, true),
    ShouldImplTraitCase::new("std::clone::Clone", "clone",  1,  FN_HEADER,  SelfKind::Ref,  OutType::Any, true),
    ShouldImplTraitCase::new("std::cmp::Ord", "cmp",  2,  FN_HEADER,  SelfKind::Ref,  OutType::Any, true),
    // FIXME: default doesn't work
    ShouldImplTraitCase::new("std::default::Default", "default",  0,  FN_HEADER,  SelfKind::No,  OutType::Any, true),
    ShouldImplTraitCase::new("std::ops::Deref", "deref",  1,  FN_HEADER,  SelfKind::Ref,  OutType::Ref, true),
    ShouldImplTraitCase::new("std::ops::DerefMut", "deref_mut",  1,  FN_HEADER,  SelfKind::RefMut,  OutType::Ref, true),
    ShouldImplTraitCase::new("std::ops::Div", "div",  2,  FN_HEADER,  SelfKind::Value,  OutType::Any, true),
    ShouldImplTraitCase::new("std::ops::Drop", "drop",  1,  FN_HEADER,  SelfKind::RefMut,  OutType::Unit, true),
    ShouldImplTraitCase::new("std::cmp::PartialEq", "eq",  2,  FN_HEADER,  SelfKind::Ref,  OutType::Bool, true),
    ShouldImplTraitCase::new("std::iter::FromIterator", "from_iter",  1,  FN_HEADER,  SelfKind::No,  OutType::Any, true),
    ShouldImplTraitCase::new("std::str::FromStr", "from_str",  1,  FN_HEADER,  SelfKind::No,  OutType::Any, true),
    ShouldImplTraitCase::new("std::hash::Hash", "hash",  2,  FN_HEADER,  SelfKind::Ref,  OutType::Unit, true),
    ShouldImplTraitCase::new("std::ops::Index", "index",  2,  FN_HEADER,  SelfKind::Ref,  OutType::Ref, true),
    ShouldImplTraitCase::new("std::ops::IndexMut", "index_mut",  2,  FN_HEADER,  SelfKind::RefMut,  OutType::Ref, true),
    ShouldImplTraitCase::new("std::iter::IntoIterator", "into_iter",  1,  FN_HEADER,  SelfKind::Value,  OutType::Any, true),
    ShouldImplTraitCase::new("std::ops::Mul", "mul",  2,  FN_HEADER,  SelfKind::Value,  OutType::Any, true),
    ShouldImplTraitCase::new("std::ops::Neg", "neg",  1,  FN_HEADER,  SelfKind::Value,  OutType::Any, true),
    ShouldImplTraitCase::new("std::iter::Iterator", "next",  1,  FN_HEADER,  SelfKind::RefMut,  OutType::Any, false),
    ShouldImplTraitCase::new("std::ops::Not", "not",  1,  FN_HEADER,  SelfKind::Value,  OutType::Any, true),
    ShouldImplTraitCase::new("std::ops::Rem", "rem",  2,  FN_HEADER,  SelfKind::Value,  OutType::Any, true),
    ShouldImplTraitCase::new("std::ops::Shl", "shl",  2,  FN_HEADER,  SelfKind::Value,  OutType::Any, true),
    ShouldImplTraitCase::new("std::ops::Shr", "shr",  2,  FN_HEADER,  SelfKind::Value,  OutType::Any, true),
    ShouldImplTraitCase::new("std::ops::Sub", "sub",  2,  FN_HEADER,  SelfKind::Value,  OutType::Any, true),
];

#[derive(Clone, Copy, PartialEq, Eq, Debug)]
enum SelfKind {
    Value,
    Ref,
    RefMut,
    No,
}

impl SelfKind {
    fn matches<'a>(self, cx: &LateContext<'a>, parent_ty: Ty<'a>, ty: Ty<'a>) -> bool {
        fn matches_value<'a>(cx: &LateContext<'a>, parent_ty: Ty<'_>, ty: Ty<'_>) -> bool {
            if ty == parent_ty {
                true
            } else if ty.is_box() {
                ty.boxed_ty() == parent_ty
            } else if is_type_diagnostic_item(cx, ty, sym::Rc) || is_type_diagnostic_item(cx, ty, sym::Arc) {
                if let ty::Adt(_, substs) = ty.kind() {
                    substs.types().next().map_or(false, |t| t == parent_ty)
                } else {
                    false
                }
            } else {
                false
            }
        }

        fn matches_ref<'a>(cx: &LateContext<'a>, mutability: hir::Mutability, parent_ty: Ty<'a>, ty: Ty<'a>) -> bool {
            if let ty::Ref(_, t, m) = *ty.kind() {
                return m == mutability && t == parent_ty;
            }

            let trait_path = match mutability {
                hir::Mutability::Not => &paths::ASREF_TRAIT,
                hir::Mutability::Mut => &paths::ASMUT_TRAIT,
            };

            let trait_def_id = match get_trait_def_id(cx, trait_path) {
                Some(did) => did,
                None => return false,
            };
            implements_trait(cx, ty, trait_def_id, &[parent_ty.into()])
        }

        fn matches_none<'a>(cx: &LateContext<'a>, parent_ty: Ty<'a>, ty: Ty<'a>) -> bool {
            !matches_value(cx, parent_ty, ty)
                && !matches_ref(cx, hir::Mutability::Not, parent_ty, ty)
                && !matches_ref(cx, hir::Mutability::Mut, parent_ty, ty)
        }

        match self {
            Self::Value => matches_value(cx, parent_ty, ty),
            Self::Ref => matches_ref(cx, hir::Mutability::Not, parent_ty, ty) || ty == parent_ty && is_copy(cx, ty),
            Self::RefMut => matches_ref(cx, hir::Mutability::Mut, parent_ty, ty),
            Self::No => matches_none(cx, parent_ty, ty),
        }
    }

    #[must_use]
    fn description(self) -> &'static str {
        match self {
            Self::Value => "`self` by value",
            Self::Ref => "`self` by reference",
            Self::RefMut => "`self` by mutable reference",
            Self::No => "no `self`",
        }
    }
}

#[derive(Clone, Copy)]
enum OutType {
    Unit,
    Bool,
    Any,
    Ref,
}

impl OutType {
    fn matches(self, ty: &hir::FnRetTy<'_>) -> bool {
        let is_unit = |ty: &hir::Ty<'_>| matches!(ty.kind, hir::TyKind::Tup(&[]));
        match (self, ty) {
            (Self::Unit, &hir::FnRetTy::DefaultReturn(_)) => true,
            (Self::Unit, &hir::FnRetTy::Return(ty)) if is_unit(ty) => true,
            (Self::Bool, &hir::FnRetTy::Return(ty)) if is_bool(ty) => true,
            (Self::Any, &hir::FnRetTy::Return(ty)) if !is_unit(ty) => true,
            (Self::Ref, &hir::FnRetTy::Return(ty)) => matches!(ty.kind, hir::TyKind::Rptr(_, _)),
            _ => false,
        }
    }
}

fn is_bool(ty: &hir::Ty<'_>) -> bool {
    if let hir::TyKind::Path(QPath::Resolved(_, path)) = ty.kind {
        matches!(path.res, Res::PrimTy(PrimTy::Bool))
    } else {
        false
    }
}

fn fn_header_equals(expected: hir::FnHeader, actual: hir::FnHeader) -> bool {
    expected.constness == actual.constness
        && expected.unsafety == actual.unsafety
        && expected.asyncness == actual.asyncness
}<|MERGE_RESOLUTION|>--- conflicted
+++ resolved
@@ -2329,11 +2329,7 @@
                 single_char_add_str::check(cx, expr, args);
                 into_iter_on_ref::check(cx, expr, method_span, method_call.ident.name, args);
                 single_char_pattern::check(cx, expr, method_call.ident.name, args);
-<<<<<<< HEAD
-                unnecessary_to_owned::check(cx, expr, method_call.ident.name, args, self.msrv.as_ref());
-=======
                 unnecessary_to_owned::check(cx, expr, method_call.ident.name, args, self.msrv);
->>>>>>> 6f26383f
             },
             hir::ExprKind::Binary(op, lhs, rhs) if op.node == hir::BinOpKind::Eq || op.node == hir::BinOpKind::Ne => {
                 let mut info = BinaryExprInfo {
@@ -2604,65 +2600,11 @@
                         unnecessary_join::check(cx, expr, recv, join_arg, span);
                     }
                 },
-<<<<<<< HEAD
-                Some(("map", [_, arg], _)) => suspicious_map::check(cx, expr, recv, arg),
-                _ => {},
-            },
-            ("drain", [arg]) => {
-                iter_with_drain::check(cx, expr, recv, span, arg);
-            },
-            ("expect", [_]) => match method_call(recv) {
-                Some(("ok", [recv], _)) => ok_expect::check(cx, expr, recv),
-                Some(("err", [recv], err_span)) => err_expect::check(cx, expr, recv, msrv, span, err_span),
-                _ => expect_used::check(cx, expr, recv),
-            },
-            ("extend", [arg]) => {
-                string_extend_chars::check(cx, expr, recv, arg);
-                extend_with_drain::check(cx, expr, recv, arg);
-            },
-            ("filter_map", [arg]) => {
-                unnecessary_filter_map::check(cx, expr, arg, name);
-                filter_map_identity::check(cx, expr, arg, span);
-            },
-            ("find_map", [arg]) => {
-                unnecessary_filter_map::check(cx, expr, arg, name);
-            },
-            ("flat_map", [arg]) => {
-                flat_map_identity::check(cx, expr, arg, span);
-                flat_map_option::check(cx, expr, arg, span);
-            },
-            (name @ "flatten", args @ []) => match method_call(recv) {
-                Some(("map", [recv, map_arg], map_span)) => map_flatten::check(cx, expr, recv, map_arg, map_span),
-                Some(("cloned", [recv2], _)) => iter_overeager_cloned::check(cx, expr, recv2, name, args),
-                _ => {},
-            },
-            ("fold", [init, acc]) => unnecessary_fold::check(cx, expr, init, acc, span),
-            ("for_each", [_]) => {
-                if let Some(("inspect", [_, _], span2)) = method_call(recv) {
-                    inspect_for_each::check(cx, expr, span2);
-                }
-            },
-            ("get_or_insert_with", [arg]) => unnecessary_lazy_eval::check(cx, expr, recv, arg, "get_or_insert"),
-            ("is_file", []) => filetype_is_file::check(cx, expr, recv),
-            ("is_digit", [radix]) => is_digit_ascii_radix::check(cx, expr, recv, radix, msrv),
-            ("is_none", []) => check_is_some_is_none(cx, expr, recv, false),
-            ("is_some", []) => check_is_some_is_none(cx, expr, recv, true),
-            ("join", [join_arg]) => {
-                if let Some(("collect", _, span)) = method_call(recv) {
-                    unnecessary_join::check(cx, expr, recv, join_arg, span);
-                }
-            },
-            ("last", args @ []) | ("skip", args @ [_]) => {
-                if let Some((name2, [recv2, args2 @ ..], _span2)) = method_call(recv) {
-                    if let ("cloned", []) = (name2, args2) {
-                        iter_overeager_cloned::check(cx, expr, recv2, name, args);
-=======
                 ("last", args @ []) | ("skip", args @ [_]) => {
                     if let Some((name2, [recv2, args2 @ ..], _span2)) = method_call(recv) {
                         if let ("cloned", []) = (name2, args2) {
                             iter_overeager_cloned::check(cx, expr, recv2, name, args);
                         }
->>>>>>> 6f26383f
                     }
                 },
                 (name @ ("map" | "map_err"), [m_arg]) => {
@@ -2694,53 +2636,6 @@
                             _ => {},
                         }
                     }
-<<<<<<< HEAD
-                }
-            },
-            ("nth", args @ [n_arg]) => match method_call(recv) {
-                Some(("bytes", [recv2], _)) => bytes_nth::check(cx, expr, recv2, n_arg),
-                Some(("cloned", [recv2], _)) => iter_overeager_cloned::check(cx, expr, recv2, name, args),
-                Some(("iter", [recv2], _)) => iter_nth::check(cx, expr, recv2, recv, n_arg, false),
-                Some(("iter_mut", [recv2], _)) => iter_nth::check(cx, expr, recv2, recv, n_arg, true),
-                _ => iter_nth_zero::check(cx, expr, recv, n_arg),
-            },
-            ("ok_or_else", [arg]) => unnecessary_lazy_eval::check(cx, expr, recv, arg, "ok_or"),
-            ("or_else", [arg]) => {
-                if !bind_instead_of_map::ResultOrElseErrInfo::check(cx, expr, recv, arg) {
-                    unnecessary_lazy_eval::check(cx, expr, recv, arg, "or");
-                }
-            },
-            ("splitn" | "rsplitn", [count_arg, pat_arg]) => {
-                if let Some((Constant::Int(count), _)) = constant(cx, cx.typeck_results(), count_arg) {
-                    suspicious_splitn::check(cx, name, expr, recv, count);
-                    str_splitn::check(cx, name, expr, recv, pat_arg, count, msrv);
-                }
-            },
-            ("splitn_mut" | "rsplitn_mut", [count_arg, _]) => {
-                if let Some((Constant::Int(count), _)) = constant(cx, cx.typeck_results(), count_arg) {
-                    suspicious_splitn::check(cx, name, expr, recv, count);
-                }
-            },
-            ("step_by", [arg]) => iterator_step_by_zero::check(cx, expr, arg),
-            ("take", args @ [_arg]) => {
-                if let Some((name2, [recv2, args2 @ ..], _span2)) = method_call(recv) {
-                    if let ("cloned", []) = (name2, args2) {
-                        iter_overeager_cloned::check(cx, expr, recv2, name, args);
-                    }
-                }
-            },
-            ("take", []) => needless_option_take::check(cx, expr, recv),
-            ("to_os_string" | "to_owned" | "to_path_buf" | "to_vec", []) => {
-                implicit_clone::check(cx, name, expr, recv);
-            },
-            ("unwrap", []) => {
-                match method_call(recv) {
-                    Some(("get", [recv, get_arg], _)) => {
-                        get_unwrap::check(cx, expr, recv, get_arg, false);
-                    },
-                    Some(("get_mut", [recv, get_arg], _)) => {
-                        get_unwrap::check(cx, expr, recv, get_arg, true);
-=======
                 },
                 ("nth", args @ [n_arg]) => match method_call(recv) {
                     Some(("bytes", [recv2], _)) => bytes_nth::check(cx, expr, recv2, n_arg),
@@ -2796,7 +2691,6 @@
                 ("unwrap_or", [u_arg]) => match method_call(recv) {
                     Some((arith @ ("checked_add" | "checked_sub" | "checked_mul"), [lhs, rhs], _)) => {
                         manual_saturating_arithmetic::check(cx, expr, lhs, rhs, u_arg, &arith["checked_".len()..]);
->>>>>>> 6f26383f
                     },
                     Some(("map", [m_recv, m_arg], span)) => {
                         option_map_unwrap_or::check(cx, expr, m_recv, m_arg, recv, u_arg, span);
