error: this could be a `const fn`
  --> tests/ui/missing_const_for_fn/could_be_const.rs:14:5
   |
LL | /     pub fn new() -> Self {
LL | |
LL | |
LL | |         Self { guess: 42 }
LL | |     }
   | |_____^
   |
   = note: `-D clippy::missing-const-for-fn` implied by `-D warnings`
   = help: to override `-D warnings` add `#[allow(clippy::missing_const_for_fn)]`
help: make the function `const`
   |
LL |     pub const fn new() -> Self {
   |         +++++

error: this could be a `const fn`
  --> tests/ui/missing_const_for_fn/could_be_const.rs:20:5
   |
LL | /     fn const_generic_params<'a, T, const N: usize>(&self, b: &'a [T; N]) -> &'a [T; N] {
LL | |
LL | |         b
LL | |     }
   | |_____^
   |
help: make the function `const`
   |
LL |     const fn const_generic_params<'a, T, const N: usize>(&self, b: &'a [T; N]) -> &'a [T; N] {
   |     +++++

error: this could be a `const fn`
  --> tests/ui/missing_const_for_fn/could_be_const.rs:27:1
   |
LL | / fn one() -> i32 {
LL | |
LL | |     1
LL | | }
   | |_^
   |
help: make the function `const`
   |
LL | const fn one() -> i32 {
   | +++++

error: this could be a `const fn`
  --> tests/ui/missing_const_for_fn/could_be_const.rs:33:1
   |
LL | / fn two() -> i32 {
LL | |
LL | |     let abc = 2;
LL | |     abc
LL | | }
   | |_^
   |
help: make the function `const`
   |
LL | const fn two() -> i32 {
   | +++++

error: this could be a `const fn`
  --> tests/ui/missing_const_for_fn/could_be_const.rs:40:1
   |
LL | / fn string() -> String {
LL | |
LL | |     String::new()
LL | | }
   | |_^
   |
help: make the function `const`
   |
LL | const fn string() -> String {
   | +++++

error: this could be a `const fn`
  --> tests/ui/missing_const_for_fn/could_be_const.rs:46:1
   |
LL | / unsafe fn four() -> i32 {
LL | |
LL | |     4
LL | | }
   | |_^
   |
help: make the function `const`
   |
LL | const unsafe fn four() -> i32 {
   | +++++

error: this could be a `const fn`
  --> tests/ui/missing_const_for_fn/could_be_const.rs:52:1
   |
LL | / fn generic<T>(t: T) -> T {
LL | |
LL | |     t
LL | | }
   | |_^
   |
help: make the function `const`
   |
LL | const fn generic<T>(t: T) -> T {
   | +++++

error: this could be a `const fn`
  --> tests/ui/missing_const_for_fn/could_be_const.rs:61:1
   |
LL | / fn generic_arr<T: Copy>(t: [T; 1]) -> T {
LL | |
LL | |     t[0]
LL | | }
   | |_^
   |
help: make the function `const`
   |
LL | const fn generic_arr<T: Copy>(t: [T; 1]) -> T {
   | +++++

error: this could be a `const fn`
  --> tests/ui/missing_const_for_fn/could_be_const.rs:75:9
   |
LL | /         pub fn b(self, a: &A) -> B {
LL | |
LL | |             B
LL | |         }
   | |_________^
   |
help: make the function `const`
   |
LL |         pub const fn b(self, a: &A) -> B {
   |             +++++

error: this could be a `const fn`
  --> tests/ui/missing_const_for_fn/could_be_const.rs:85:5
   |
LL | /     fn const_fn_stabilized_before_msrv(byte: u8) {
LL | |
LL | |         byte.is_ascii_digit();
LL | |     }
   | |_____^
   |
help: make the function `const`
   |
LL |     const fn const_fn_stabilized_before_msrv(byte: u8) {
   |     +++++

error: this could be a `const fn`
  --> tests/ui/missing_const_for_fn/could_be_const.rs:97:1
   |
LL | / fn msrv_1_46() -> i32 {
LL | |
LL | |     46
LL | | }
   | |_^
   |
help: make the function `const`
   |
LL | const fn msrv_1_46() -> i32 {
   | +++++
<<<<<<< HEAD

error: this could be a `const fn`
  --> tests/ui/missing_const_for_fn/could_be_const.rs:117:1
   |
LL | fn d(this: D) {}
   | ^^^^^^^^^^^^^^^^
   |
help: make the function `const`
   |
LL | const fn d(this: D) {}
   | +++++
=======
>>>>>>> ef3cfaa4

error: this could be a `const fn`
  --> tests/ui/missing_const_for_fn/could_be_const.rs:125:9
   |
LL | /         fn deref_ptr_can_be_const(self) -> usize {
LL | |
LL | |             unsafe { *self.0 as usize }
LL | |         }
   | |_________^
   |
help: make the function `const`
   |
LL |         const fn deref_ptr_can_be_const(self) -> usize {
   |         +++++

error: this could be a `const fn`
  --> tests/ui/missing_const_for_fn/could_be_const.rs:130:9
   |
LL | /         fn deref_copied_val(self) -> usize {
LL | |
LL | |             *self.1 as usize
LL | |         }
   | |_________^
   |
help: make the function `const`
   |
LL |         const fn deref_copied_val(self) -> usize {
   |         +++++

error: this could be a `const fn`
  --> tests/ui/missing_const_for_fn/could_be_const.rs:141:5
   |
LL | /     fn union_access_can_be_const() {
LL | |
LL | |         let bar = Bar { val: 1 };
LL | |         let _ = unsafe { bar.val };
LL | |     }
   | |_____^
   |
help: make the function `const`
   |
LL |     const fn union_access_can_be_const() {
   |     +++++
<<<<<<< HEAD

error: this could be a `const fn`
  --> tests/ui/missing_const_for_fn/could_be_const.rs:155:9
=======

error: this could be a `const fn`
  --> tests/ui/missing_const_for_fn/could_be_const.rs:146:9
   |
LL |         extern "C" fn c() {}
   |         ^^^^^^^^^^^^^^^^^^^^
   |
help: make the function `const`
   |
LL |         const extern "C" fn c() {}
   |         +++++

error: this could be a `const fn`
  --> tests/ui/missing_const_for_fn/could_be_const.rs:150:9
   |
LL |         extern fn implicit_c() {}
   |         ^^^^^^^^^^^^^^^^^^^^^^^^^
   |
help: make the function `const`
   |
LL |         const extern fn implicit_c() {}
   |         +++++

error: this could be a `const fn`
  --> tests/ui/missing_const_for_fn/could_be_const.rs:167:9
>>>>>>> ef3cfaa4
   |
LL | /         pub fn new(strings: Vec<String>) -> Self {
LL | |             Self { strings }
LL | |         }
   | |_________^
   |
help: make the function `const`
   |
LL |         pub const fn new(strings: Vec<String>) -> Self {
   |             +++++

error: this could be a `const fn`
<<<<<<< HEAD
  --> tests/ui/missing_const_for_fn/could_be_const.rs:160:9
=======
  --> tests/ui/missing_const_for_fn/could_be_const.rs:172:9
>>>>>>> ef3cfaa4
   |
LL | /         pub fn empty() -> Self {
LL | |             Self { strings: Vec::new() }
LL | |         }
   | |_________^
   |
help: make the function `const`
   |
LL |         pub const fn empty() -> Self {
   |             +++++

error: this could be a `const fn`
<<<<<<< HEAD
  --> tests/ui/missing_const_for_fn/could_be_const.rs:171:9
=======
  --> tests/ui/missing_const_for_fn/could_be_const.rs:183:9
>>>>>>> ef3cfaa4
   |
LL | /         pub fn new(text: String) -> Self {
LL | |             let vec = Vec::new();
LL | |             Self { text, vec }
LL | |         }
   | |_________^
   |
help: make the function `const`
   |
LL |         pub const fn new(text: String) -> Self {
   |             +++++
<<<<<<< HEAD

error: aborting due to 18 previous errors
=======

error: this could be a `const fn`
  --> tests/ui/missing_const_for_fn/could_be_const.rs:202:5
   |
LL |     fn alias_ty_is_projection(bar: <() as FooTrait>::Foo) {}
   |     ^^^^^^^^^^^^^^^^^^^^^^^^^^^^^^^^^^^^^^^^^^^^^^^^^^^^^^^^
   |
help: make the function `const`
   |
LL |     const fn alias_ty_is_projection(bar: <() as FooTrait>::Foo) {}
   |     +++++

error: aborting due to 20 previous errors
>>>>>>> ef3cfaa4
<|MERGE_RESOLUTION|>--- conflicted
+++ resolved
@@ -155,7 +155,6 @@
    |
 LL | const fn msrv_1_46() -> i32 {
    | +++++
-<<<<<<< HEAD
 
 error: this could be a `const fn`
   --> tests/ui/missing_const_for_fn/could_be_const.rs:117:1
@@ -167,8 +166,6 @@
    |
 LL | const fn d(this: D) {}
    | +++++
-=======
->>>>>>> ef3cfaa4
 
 error: this could be a `const fn`
   --> tests/ui/missing_const_for_fn/could_be_const.rs:125:9
@@ -212,14 +209,9 @@
    |
 LL |     const fn union_access_can_be_const() {
    |     +++++
-<<<<<<< HEAD
-
-error: this could be a `const fn`
-  --> tests/ui/missing_const_for_fn/could_be_const.rs:155:9
-=======
-
-error: this could be a `const fn`
-  --> tests/ui/missing_const_for_fn/could_be_const.rs:146:9
+
+error: this could be a `const fn`
+  --> tests/ui/missing_const_for_fn/could_be_const.rs:149:9
    |
 LL |         extern "C" fn c() {}
    |         ^^^^^^^^^^^^^^^^^^^^
@@ -230,7 +222,7 @@
    |         +++++
 
 error: this could be a `const fn`
-  --> tests/ui/missing_const_for_fn/could_be_const.rs:150:9
+  --> tests/ui/missing_const_for_fn/could_be_const.rs:153:9
    |
 LL |         extern fn implicit_c() {}
    |         ^^^^^^^^^^^^^^^^^^^^^^^^^
@@ -241,8 +233,7 @@
    |         +++++
 
 error: this could be a `const fn`
-  --> tests/ui/missing_const_for_fn/could_be_const.rs:167:9
->>>>>>> ef3cfaa4
+  --> tests/ui/missing_const_for_fn/could_be_const.rs:170:9
    |
 LL | /         pub fn new(strings: Vec<String>) -> Self {
 LL | |             Self { strings }
@@ -255,11 +246,7 @@
    |             +++++
 
 error: this could be a `const fn`
-<<<<<<< HEAD
-  --> tests/ui/missing_const_for_fn/could_be_const.rs:160:9
-=======
-  --> tests/ui/missing_const_for_fn/could_be_const.rs:172:9
->>>>>>> ef3cfaa4
+  --> tests/ui/missing_const_for_fn/could_be_const.rs:175:9
    |
 LL | /         pub fn empty() -> Self {
 LL | |             Self { strings: Vec::new() }
@@ -272,11 +259,7 @@
    |             +++++
 
 error: this could be a `const fn`
-<<<<<<< HEAD
-  --> tests/ui/missing_const_for_fn/could_be_const.rs:171:9
-=======
-  --> tests/ui/missing_const_for_fn/could_be_const.rs:183:9
->>>>>>> ef3cfaa4
+  --> tests/ui/missing_const_for_fn/could_be_const.rs:186:9
    |
 LL | /         pub fn new(text: String) -> Self {
 LL | |             let vec = Vec::new();
@@ -288,13 +271,9 @@
    |
 LL |         pub const fn new(text: String) -> Self {
    |             +++++
-<<<<<<< HEAD
-
-error: aborting due to 18 previous errors
-=======
-
-error: this could be a `const fn`
-  --> tests/ui/missing_const_for_fn/could_be_const.rs:202:5
+
+error: this could be a `const fn`
+  --> tests/ui/missing_const_for_fn/could_be_const.rs:205:5
    |
 LL |     fn alias_ty_is_projection(bar: <() as FooTrait>::Foo) {}
    |     ^^^^^^^^^^^^^^^^^^^^^^^^^^^^^^^^^^^^^^^^^^^^^^^^^^^^^^^^
@@ -304,5 +283,4 @@
 LL |     const fn alias_ty_is_projection(bar: <() as FooTrait>::Foo) {}
    |     +++++
 
-error: aborting due to 20 previous errors
->>>>>>> ef3cfaa4
+error: aborting due to 21 previous errors
